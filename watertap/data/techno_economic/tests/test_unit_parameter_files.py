###############################################################################
# WaterTAP Copyright (c) 2021, The Regents of the University of California,
# through Lawrence Berkeley National Laboratory, Oak Ridge National
# Laboratory, National Renewable Energy Laboratory, and National Energy
# Technology Laboratory (subject to receipt of any required approvals from
# the U.S. Dept. of Energy). All rights reserved.
#
# Please see the files COPYRIGHT.md and LICENSE.md for full copyright and license
# information, respectively. These files are also available online at the URL
# "https://github.com/watertap-org/watertap/"
#
###############################################################################
"""
Tests for loading water source definitions
"""
import pytest
import os

from pyomo.environ import units
from pyomo.util.check_units import assert_units_equivalent

from watertap.core import Database

dbpath = os.path.join(os.path.dirname(os.path.abspath(__file__)), "..")

db = Database()

exclude_files = ["water_sources.yaml", "component_list.yaml"]

tech_list = []
for f in os.listdir(dbpath):
    filename = os.fsdecode(f)
    if filename.endswith(".yaml") and filename not in exclude_files:
        tech_list.append(filename[:-5])


@pytest.mark.integration
@pytest.mark.parametrize("tech", tech_list)
def test_unit_parameter_files(tech):
    data = db._get_technology(tech)

    # Check that data has as default key
    assert "default" in data

    # Iterate overall entries in tech data and check for expected contents
    # TODO : Need to check up on this once everything is done
    pass_through = ["chemical_addition",
                    "feed_water_tank",
<<<<<<< HEAD
                    "municipal_drinking",
=======
                    "landfill",
>>>>>>> 07153488
                    "pump",
                    "storage_tank",
                    ]

    siso_full_recovery = ["uv_aop", "uv", "ion_exchange", "fixed_bed", "decarbonator"]

    no_energy_electric_flow_vol_inlet = ["energy_recovery",
                                         "mbr_denitrification",
                                         "mbr_nitrification",
                                         "multi_stage_bubble_aeration",
                                         "tri_media_filtration",
                                         "cartridge_filtration_with_backflush",
                                         "landfill",
                                         "well_field",
                                         "ion_exchange",
                                         "ozone_aop",
                                         "fixed_bed",
                                         "holding_tank",
                                         "heap_leaching",
                                         "nuclear_cooling_tower",
                                         "lime_softening",
                                         "ozonation",
                                         "cooling_tower",
                                         "gac",
                                         "tri_media_filtration_with_backflush",
                                         "sedimentation",
                                         "backwash_solids_handling",
                                         "ph_decrease",
                                         "ph_increase",
                                         "co2_addition",
                                         "coag_and_floc",
                                         "crystallizer",
                                         "iron_and_manganese_removal",
                                         "fluidized_bed",
                                         "surface_discharge",
                                         "solution_distribution_and_recovery_plant",
                                         "chemical_addition",
                                         "cartridge_filtration",
                                         "injection_well",
                                         "sw_onshore_intake",
                                         "filter_press",
                                         "municipal_drinking",
                                         "gac_pressure_30_min",
                                         "packed_tower_aeration",
                                         "treated_storage",
                                         "gac_gravity_60_min",
                                         "evaporation_pond",
                                         "lime_addition",
                                         "brine_concentrator",
                                         "agglom_stacking",
                                         "landfill_zld",
                                         "storage_tank"]

    expected = ["recovery_frac_mass_H2O",
                "default_removal_frac_mass_solute"]

    for k in data.values():

        for e in expected:
            if tech not in pass_through and tech not in siso_full_recovery:
                assert e in k.keys()
                assert "units" in k[e].keys()
                assert_units_equivalent(
                    k[e]["units"], units.dimensionless)
                assert "value" in k[e].keys()
                assert k[e]["value"] >= 0
                assert k[e]["value"] <= 1
            elif tech in siso_full_recovery:
                if e == "default_removal_frac_mass_solute":
                    assert e in k.keys()
            else:
                assert e not in k.keys()

        if tech not in no_energy_electric_flow_vol_inlet:
            e = "energy_electric_flow_vol_inlet"
            assert e in k.keys()
            assert "units" in k[e].keys()
            assert_units_equivalent(
                k[e]["units"], units.dimensionless)
            assert "value" in k[e].keys()
            assert k[e]["value"] >= 0
            assert k[e]["value"] <= 1

        # Check for specific removal fractions
        if "removal_frac_mass_solute" in k.keys():
            for (j, c_data) in k["removal_frac_mass_solute"].items():
                assert "units" in c_data.keys()
                assert_units_equivalent(
                    c_data["units"], units.dimensionless)
                assert "value" in c_data.keys()
                assert c_data["value"] >= 0
                assert c_data["value"] <= 1
                assert j in db.component_list.keys()<|MERGE_RESOLUTION|>--- conflicted
+++ resolved
@@ -46,11 +46,8 @@
     # TODO : Need to check up on this once everything is done
     pass_through = ["chemical_addition",
                     "feed_water_tank",
-<<<<<<< HEAD
+                    "landfill",
                     "municipal_drinking",
-=======
-                    "landfill",
->>>>>>> 07153488
                     "pump",
                     "storage_tank",
                     ]

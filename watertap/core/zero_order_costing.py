###############################################################################
# WaterTAP Copyright (c) 2021, The Regents of the University of California,
# through Lawrence Berkeley National Laboratory, Oak Ridge National
# Laboratory, National Renewable Energy Laboratory, and National Energy
# Technology Laboratory (subject to receipt of any required approvals from
# the U.S. Dept. of Energy). All rights reserved.
#
# Please see the files COPYRIGHT.md and LICENSE.md for full copyright and license
# information, respectively. These files are also available online at the URL
# "https://github.com/watertap-org/watertap/"
#
###############################################################################
"""
General costing package for zero-order processes.
"""
import os
import yaml

import pyomo.environ as pyo
from pyomo.common.config import ConfigValue
from pyomo.util.calc_var_value import calculate_variable_from_constraint

from idaes.core import declare_process_block_class
from idaes.core.base.costing_base import (
    FlowsheetCostingBlockData,
    register_idaes_currency_units,
)

from watertap.core.zero_order_base import ZeroOrderBase
from watertap.unit_models.zero_order import (
    ATHTLZO,
    BrineConcentratorZO,
    ChemicalAdditionZO,
    ChlorinationZO,
    CoagulationFlocculationZO,
    DeepWellInjectionZO,
    DMBRZO,
    ElectroNPZO,
    FixedBedZO,
    GACZO,
    HTGZO,
    LandfillZO,
    MABRZO,
    IonExchangeZO,
    IronManganeseRemovalZO,
    MetabZO,
    NanofiltrationZO,
    OzoneZO,
    OzoneAOPZO,
    PumpElectricityZO,
    SaltPrecipitationZO,
    SedimentationZO,
    StorageTankZO,
    SurfaceDischargeZO,
    UVZO,
    UVAOPZO,
    EvaporationPondZO,
    FilterPressZO,
    WellFieldZO,
    PhotothermalMembraneZO,
    CANDOPZO,
)

global_params = [
    "plant_lifetime",
    "utilization_factor",
    "land_cost_percent_FCI",
    "working_capital_percent_FCI",
    "salaries_percent_FCI",
    "benefit_percent_of_salary",
    "maintenance_costs_percent_FCI",
    "laboratory_fees_percent_FCI",
    "insurance_and_taxes_percent_FCI",
    "wacc",
    "TPEC",
    "TIC",
]


@declare_process_block_class("ZeroOrderCosting")
class ZeroOrderCostingData(FlowsheetCostingBlockData):
    """
    General costing package for zero-order processes.
    """

    CONFIG = FlowsheetCostingBlockData.CONFIG()
    CONFIG.declare(
        "case_study_definition",
        ConfigValue(
            default=None,
            doc="Path to YAML file defining global parameters for case study. If "
            "not provided, default values from the WaterTap database are used.",
        ),
    )

    def build_global_params(self):
        """
        To minimize overhead, only create global parameters for now.

        Unit-specific parameters will be added as sub-Blocks on a case-by-case
        basis as a unit of that type is costed.
        """
        # Load case study definition from file
        cs_def = _load_case_study_definition(self)

        # Register currency and conversion rates
        if "currency_definitions" in cs_def:
            pyo.units.load_definitions_from_strings(cs_def["currency_definitions"])
        else:
            register_idaes_currency_units()

        # Set the base year for all costs
        self.base_currency = getattr(pyo.units, cs_def["base_currency"])
        # Set a base period for all operating costs
        self.base_period = getattr(pyo.units, cs_def["base_period"])

        # Define expected flows
        self.defined_flows = {}
        for f, v in cs_def["defined_flows"].items():
            self.defined_flows[f] = v["value"] * getattr(pyo.units, v["units"])

        # Costing factors
        self.plant_lifetime = pyo.Var(units=self.base_period, doc="Plant lifetime")
        self.utilization_factor = pyo.Var(
            units=pyo.units.dimensionless, doc="Plant capacity utilization [%]"
        )

        self.land_cost_percent_FCI = pyo.Var(
            units=pyo.units.dimensionless, doc="Land cost as % FCI"
        )
        self.working_capital_percent_FCI = pyo.Var(
            units=pyo.units.dimensionless, doc="Working capital as % FCI"
        )
        self.salaries_percent_FCI = pyo.Var(
            units=1 / self.base_period, doc="Salaries as % FCI"
        )
        self.benefit_percent_of_salary = pyo.Var(
            units=pyo.units.dimensionless, doc="Benefits as % salaries"
        )
        self.maintenance_costs_percent_FCI = pyo.Var(
            units=1 / self.base_period, doc="Maintenance and contingency costs as % FCI"
        )
        self.laboratory_fees_percent_FCI = pyo.Var(
            units=1 / self.base_period, doc="Laboratory fees as % FCI"
        )
        self.insurance_and_taxes_percent_FCI = pyo.Var(
            units=1 / self.base_period, doc="Insurance and taxes as % FCI"
        )

        self.wacc = pyo.Var(
            units=pyo.units.dimensionless, doc="Weighted Average Cost of Capital (WACC)"
        )
        self.capital_recovery_factor = pyo.Expression(
            expr=(
                (
                    self.wacc
                    * (1 + self.wacc) ** (self.plant_lifetime / self.base_period)
                )
                / (((1 + self.wacc) ** (self.plant_lifetime / self.base_period)) - 1)
                / self.base_period
            )
        )

        self.TPEC = pyo.Var(
            units=pyo.units.dimensionless, doc="Total Purchased Equipment Cost (TPEC)"
        )
        self.TIC = pyo.Var(
            units=pyo.units.dimensionless, doc="Total Installed Cost (TIC)"
        )

        # Fix all Vars from database
        for v in global_params:
            try:
                value = cs_def["global_parameters"][v]["value"]
                units = cs_def["global_parameters"][v]["units"]
                getattr(self, v).fix(value * getattr(pyo.units, units))
            except KeyError:
                raise KeyError(
                    f"Invalid case study definition file - no entry found "
                    f"for {v}, or entry lacks value and units."
                )

    def build_process_costs(self):
        """
        Calculating process wide costs.
        """
        # Other capital costs
        self.land_cost = pyo.Var(
            initialize=0,
            units=self.base_currency,
            doc="Land costs - based on aggregate capital costs",
        )
        self.working_capital = pyo.Var(
            initialize=0,
            units=self.base_currency,
            doc="Working capital - based on aggregate capital costs",
        )
        self.total_capital_cost = pyo.Var(
            initialize=0, units=self.base_currency, doc="Total capital cost of process"
        )

        self.land_cost_constraint = pyo.Constraint(
            expr=self.land_cost
            == self.aggregate_capital_cost * self.land_cost_percent_FCI
        )
        self.working_capital_constraint = pyo.Constraint(
            expr=self.working_capital
            == self.aggregate_capital_cost * self.working_capital_percent_FCI
        )
        self.total_capital_cost_constraint = pyo.Constraint(
            expr=self.total_capital_cost
            == self.aggregate_capital_cost + self.land_cost + self.working_capital
        )

        # Other fixed costs
        self.salary_cost = pyo.Var(
            initialize=0,
            units=self.base_currency / self.base_period,
            doc="Salary costs - based on aggregate capital costs",
        )
        self.benefits_cost = pyo.Var(
            initialize=0,
            units=self.base_currency / self.base_period,
            doc="Benefits costs - based on percentage of salary costs",
        )
        self.maintenance_cost = pyo.Var(
            initialize=0,
            units=self.base_currency / self.base_period,
            doc="Maintenance costs - based on aggregate capital costs",
        )
        self.laboratory_cost = pyo.Var(
            initialize=0,
            units=self.base_currency / self.base_period,
            doc="Laboratory costs - based on aggregate capital costs",
        )
        self.insurance_and_taxes_cost = pyo.Var(
            initialize=0,
            units=self.base_currency / self.base_period,
            doc="Insurance and taxes costs - based on aggregate capital costs",
        )
        self.total_fixed_operating_cost = pyo.Var(
            initialize=0,
            units=self.base_currency / self.base_period,
            doc="Total fixed operating costs",
        )

        self.salary_cost_constraint = pyo.Constraint(
            expr=self.salary_cost
            == self.aggregate_capital_cost * self.salaries_percent_FCI
        )
        self.benefits_cost_constraint = pyo.Constraint(
            expr=self.benefits_cost == self.salary_cost * self.benefit_percent_of_salary
        )
        self.maintenance_cost_constraint = pyo.Constraint(
            expr=self.maintenance_cost
            == self.aggregate_capital_cost * self.maintenance_costs_percent_FCI
        )
        self.laboratory_cost_constraint = pyo.Constraint(
            expr=self.laboratory_cost
            == self.aggregate_capital_cost * self.laboratory_fees_percent_FCI
        )
        self.insurance_and_taxes_cost_constraint = pyo.Constraint(
            expr=self.insurance_and_taxes_cost
            == self.aggregate_capital_cost * self.insurance_and_taxes_percent_FCI
        )

        self.total_fixed_operating_cost_constraint = pyo.Constraint(
            expr=self.total_fixed_operating_cost
            == self.aggregate_fixed_operating_cost
            + self.salary_cost
            + self.benefits_cost
            + self.maintenance_cost
            + self.laboratory_cost
            + self.insurance_and_taxes_cost
        )

        # Other variable costs
        self.total_variable_operating_cost = pyo.Expression(
            expr=self.aggregate_variable_operating_cost
            + sum(self.aggregate_flow_costs[f] for f in self.flow_types)
            * self.utilization_factor,
            doc="Total variable operating cost of process per operating period",
        )

        self.total_operating_cost = pyo.Expression(
            expr=(self.total_fixed_operating_cost + self.total_variable_operating_cost),
            doc="Total operating cost of process per operating period",
        )

    def initialize_build(self):
        """
        Basic initialization for flowsheet level quantities
        """
        calculate_variable_from_constraint(self.land_cost, self.land_cost_constraint)
        calculate_variable_from_constraint(
            self.working_capital, self.working_capital_constraint
        )
        calculate_variable_from_constraint(
            self.total_capital_cost, self.total_capital_cost_constraint
        )

        calculate_variable_from_constraint(
            self.salary_cost, self.salary_cost_constraint
        )
        calculate_variable_from_constraint(
            self.benefits_cost, self.benefits_cost_constraint
        )
        calculate_variable_from_constraint(
            self.maintenance_cost, self.maintenance_cost_constraint
        )
        calculate_variable_from_constraint(
            self.laboratory_cost, self.laboratory_cost_constraint
        )
        calculate_variable_from_constraint(
            self.insurance_and_taxes_cost, self.insurance_and_taxes_cost_constraint
        )

        calculate_variable_from_constraint(
            self.total_fixed_operating_cost, self.total_fixed_operating_cost_constraint
        )

    def add_LCOW(self, flow_rate):
        """
        Add Levelized Cost of Water (LCOW) to costing block.

        Args:
            flow_rate - flow rate of water (volumetric) to be used in
                        calculating LCOW
        """
        self.LCOW = pyo.Expression(
            expr=(
                self.total_capital_cost * self.capital_recovery_factor
                + self.total_operating_cost
            )
            / (
                pyo.units.convert(
                    flow_rate, to_units=pyo.units.m**3 / self.base_period
                )
                * self.utilization_factor
            ),
            doc="Levelized Cost of Water",
        )

    def add_electricity_intensity(self, flow_rate):
        """
        Add calculation of overall electricity intensity to costing block.

        Args:
            flow_rate - flow rate of water (volumetric) to be used in
                        calculating electricity intensity
        """
        self.electricity_intensity = pyo.Expression(
            expr=pyo.units.convert(
                self.aggregate_flow_electricity / flow_rate,
                to_units=pyo.units.kWh / pyo.units.m**3,
            ),
            doc="Overall electricity intensity",
        )

    # -------------------------------------------------------------------------
    # Unit operation costing methods
    def cost_power_law_flow(blk, number_of_parallel_units=1):
        """
        General method for costing equipment based on power law form. This is
        the most common costing form for zero-order models.

        CapCost = A*(F/Fref)**B

        This method also registers electricity demand as a costed flow (if
        present in the unit operation model).

        Args:
            number_of_parallel_units (int, optional) - cost this unit as
                        number_of_parallel_units parallel units (default: 1)
        """
        t0 = blk.flowsheet().time.first()

        # Get parameter dict from database
        parameter_dict = blk.unit_model.config.database.get_unit_operation_parameters(
            blk.unit_model._tech_type, subtype=blk.unit_model.config.process_subtype
        )

        # Get costing parameter sub-block for this technology
        A, B, state_ref = _get_tech_parameters(
            blk,
            parameter_dict,
            blk.unit_model.config.process_subtype,
            ["capital_a_parameter", "capital_b_parameter", "reference_state"],
        )

        # Get state block for flow bases
        basis = parameter_dict["capital_cost"]["basis"]
        try:
            sblock = blk.unit_model.properties_in[t0]
        except AttributeError:
            # Pass-through case
            sblock = blk.unit_model.properties[t0]

        if basis == "flow_vol":
            state = sblock.flow_vol
            sizing_term = state / state_ref
        elif basis == "flow_mass":
            state = sum(sblock.flow_mass_comp[j] for j in sblock.component_list)
            sizing_term = state / state_ref
        else:
            raise ValueError(
                f"{blk.name} - unrecognized basis in parameter "
                f"declaration: {basis}."
            )

        # Determine if a costing factor is required
        factor = parameter_dict["capital_cost"]["cost_factor"]

        # Call general power law costing method
        ZeroOrderCostingData._general_power_law_form(
            blk, A, B, sizing_term, factor, number_of_parallel_units
        )

        # Register flows
        blk.config.flowsheet_costing_block.cost_flow(
            blk.unit_model.electricity[t0], "electricity"
        )

    def cost_autothermal_hydrothermal_liquefaction(blk):
        """
        General method for costing autothermal-hydrothermal liquefaction unit. Capital cost
        is based on the HTL reactor, booster pump, solid filter, other equipment, and
        heat oil system.
        """
        t0 = blk.flowsheet().time.first()

        # Get parameter dict from database
        parameter_dict = blk.unit_model.config.database.get_unit_operation_parameters(
            blk.unit_model._tech_type, subtype=blk.unit_model.config.process_subtype
        )

        # Get costing parameter sub-block for this technology
        (
            A,
            B,
            C,
            D,
            E,
            F,
            G,
            H,
            I,
            J,
            K,
            L,
            M,
            N,
            O,
            P,
            Q,
            R,
            S,
            T,
        ) = _get_tech_parameters(
            blk,
            parameter_dict,
            blk.unit_model.config.process_subtype,
            [
                "installation_factor_reactor",
                "equipment_cost_reactor",
                "base_flowrate_reactor",
                "scaling_exponent_reactor",
                "installation_factor_pump",
                "equipment_cost_pump",
                "base_flowrate_pump",
                "scaling_exponent_pump",
                "installation_factor_other",
                "equipment_cost_other",
                "base_flowrate_other",
                "scaling_exponent_other",
                "installation_factor_solid_filter",
                "equipment_cost_solid_filter",
                "base_flowrate_solid_filter",
                "scaling_exponent_solid_filter",
                "installation_factor_heat",
                "equipment_cost_heat",
                "base_flowrate_heat",
                "scaling_exponent_heat",
            ],
        )

        sizing_term_reactor = pyo.units.convert(
            (blk.unit_model.flow_mass_in[t0] / C),
            to_units=pyo.units.dimensionless,
        )

        sizing_term_pump = pyo.units.convert(
            (blk.unit_model.flow_mass_in[t0] / G),
            to_units=pyo.units.dimensionless,
        )

        sizing_term_other = pyo.units.convert(
            (blk.unit_model.flow_mass_in[t0] / K),
            to_units=pyo.units.dimensionless,
        )

        sizing_term_solid_filter = pyo.units.convert(
            (blk.unit_model.flow_mass_in[t0] / O),
            to_units=pyo.units.dimensionless,
        )

        sizing_term_heat = pyo.units.convert(
            (blk.unit_model.flow_mass_in[t0] / S),
            to_units=pyo.units.dimensionless,
        )

        # Determine if a costing factor is required
        factor = parameter_dict["capital_cost"]["cost_factor"]

        # Add cost variable and constraint
        blk.capital_cost = pyo.Var(
            initialize=1,
            units=blk.config.flowsheet_costing_block.base_currency,
            bounds=(0, None),
            doc="Capital cost of unit operation",
        )

        reactor_cost = pyo.units.convert(
            A * B * sizing_term_reactor**D,
            to_units=blk.config.flowsheet_costing_block.base_currency,
        )

        pump_cost = pyo.units.convert(
            E * F * sizing_term_pump**H,
            to_units=blk.config.flowsheet_costing_block.base_currency,
        )

        other_cost = pyo.units.convert(
            I * J * sizing_term_other**L,
            to_units=blk.config.flowsheet_costing_block.base_currency,
        )

        solid_filter_cost = pyo.units.convert(
            M * N * sizing_term_solid_filter**P,
            to_units=blk.config.flowsheet_costing_block.base_currency,
        )

        heat_cost = pyo.units.convert(
            Q * R * sizing_term_heat**T,
            to_units=blk.config.flowsheet_costing_block.base_currency,
        )

        expr = reactor_cost + pump_cost + other_cost + solid_filter_cost + heat_cost

        if factor == "TPEC":
            expr *= blk.config.flowsheet_costing_block.TPEC
        elif factor == "TIC":
            expr *= blk.config.flowsheet_costing_block.TIC

        blk.capital_cost_constraint = pyo.Constraint(expr=blk.capital_cost == expr)

        # Register flows
        blk.config.flowsheet_costing_block.cost_flow(
            blk.unit_model.electricity[t0], "electricity"
        )
        blk.config.flowsheet_costing_block.cost_flow(
            blk.unit_model.flow_mass_in[t0], "catalyst_ATHTL"
        )

    def cost_brine_concentrator(blk):
        """
        General method for costing brine concentration processes. Capital cost
        is based on the volumetirc flowrate and TDS of the incoming stream and
        the water recovery.

        This method also registers the electricity demand as a costed flow.
        """
        t0 = blk.flowsheet().time.first()
        inlet_state = blk.unit_model.properties_in[t0]

        # Get parameter dict from database
        parameter_dict = blk.unit_model.config.database.get_unit_operation_parameters(
            blk.unit_model._tech_type, subtype=blk.unit_model.config.process_subtype
        )

        # Get costing parameter sub-block for this technology
        A, B, C, D = _get_tech_parameters(
            blk,
            parameter_dict,
            blk.unit_model.config.process_subtype,
            [
                "capital_a_parameter",
                "capital_b_parameter",
                "capital_c_parameter",
                "capital_d_parameter",
            ],
        )

        # Determine if a costing factor is required
        factor = parameter_dict["capital_cost"]["cost_factor"]

        # Add cost variable and constraint
        blk.capital_cost = pyo.Var(
            initialize=1,
            units=blk.config.flowsheet_costing_block.base_currency,
            bounds=(0, None),
            doc="Capital cost of unit operation",
        )

        expr = (
            pyo.units.convert(
                A, to_units=blk.config.flowsheet_costing_block.base_currency
            )
            + pyo.units.convert(
                B * inlet_state.conc_mass_comp["tds"],
                to_units=blk.config.flowsheet_costing_block.base_currency,
            )
            + pyo.units.convert(
                C * blk.unit_model.recovery_frac_mass_H2O[t0],
                to_units=blk.config.flowsheet_costing_block.base_currency,
            )
            + pyo.units.convert(
                D * inlet_state.flow_vol,
                to_units=blk.config.flowsheet_costing_block.base_currency,
            )
        )

        if factor == "TPEC":
            expr *= blk.config.flowsheet_costing_block.TPEC
        elif factor == "TIC":
            expr *= blk.config.flowsheet_costing_block.TIC

        blk.capital_cost_constraint = pyo.Constraint(expr=blk.capital_cost == expr)

        # Register flows
        blk.config.flowsheet_costing_block.cost_flow(
            blk.unit_model.electricity[t0], "electricity"
        )

    def cost_chemical_addition(blk, number_of_parallel_units=1):
        """
        General method for costing chemical addition processes. Capital cost is
        based on the mass flow rate of chemical added.

        This method also registers the chemical flow and electricity demand as
        costed flows.

        Args:
            number_of_parallel_units (int, optional) - cost this unit as
                        number_of_parallel_units parallel units (default: 1)
        """
        chem_name = blk.unit_model.config.process_subtype

        t0 = blk.flowsheet().time.first()
        chem_flow_mass = (
            blk.unit_model.chemical_dosage[t0]
            * blk.unit_model.properties[t0].flow_vol
            / blk.unit_model.ratio_in_solution
        )
        sizing_term = blk.unit_model.chemical_flow_vol[t0] / (
            pyo.units.gal / pyo.units.day
        )

        # Get parameter dict from database
        parameter_dict = blk.unit_model.config.database.get_unit_operation_parameters(
            blk.unit_model._tech_type, subtype=blk.unit_model.config.process_subtype
        )

        # Get costing parameter sub-block for this technology
        A, B = _get_tech_parameters(
            blk,
            parameter_dict,
            blk.unit_model.config.process_subtype,
            ["capital_a_parameter", "capital_b_parameter"],
        )

        # Determine if a costing factor is required
        factor = parameter_dict["capital_cost"]["cost_factor"]

        # Call general power law costing method
        ZeroOrderCostingData._general_power_law_form(
            blk, A, B, sizing_term, factor, number_of_parallel_units
        )

        # Register flows
        blk.config.flowsheet_costing_block.cost_flow(
            blk.unit_model.electricity[t0], "electricity"
        )
        blk.config.flowsheet_costing_block.cost_flow(chem_flow_mass, chem_name)

    def cost_chlorination(blk):
        """
        General method for costing chlorination units. Capital cost is based on
        the both inlet flow and dosage of chlorine.

        This method also registers the chemical flow and electricity demand as
        costed flows.
        """
        t0 = blk.flowsheet().time.first()
        chem_flow_mass = (
            blk.unit_model.chlorine_dose[t0] * blk.unit_model.properties_in[t0].flow_vol
        )

        # Get parameter dict from database
        parameter_dict = blk.unit_model.config.database.get_unit_operation_parameters(
            blk.unit_model._tech_type, subtype=blk.unit_model.config.process_subtype
        )

        # Get costing parameter sub-block for this technology
        A, B, C = _get_tech_parameters(
            blk,
            parameter_dict,
            blk.unit_model.config.process_subtype,
            ["capital_a_parameter", "capital_b_parameter", "capital_c_parameter"],
        )

        # Determine if a costing factor is required
        factor = parameter_dict["capital_cost"]["cost_factor"]

        # Add cost variable and constraint
        blk.capital_cost = pyo.Var(
            initialize=1,
            units=blk.config.flowsheet_costing_block.base_currency,
            bounds=(0, None),
            doc="Capital cost of unit operation",
        )

        ln_Q = pyo.log(
            pyo.units.convert(
                blk.unit_model.properties_in[t0].flow_vol
                / (pyo.units.m**3 / pyo.units.hour),
                to_units=pyo.units.dimensionless,
            )
        )
        ln_D = pyo.log(
            pyo.units.convert(
                blk.unit_model.chlorine_dose[t0] / (pyo.units.mg / pyo.units.liter),
                to_units=pyo.units.dimensionless,
            )
        )

        expr = pyo.units.convert(
            A * ln_Q + B * ln_D + C * ln_Q * ln_D,
            to_units=blk.config.flowsheet_costing_block.base_currency,
        )

        if factor == "TPEC":
            expr *= blk.config.flowsheet_costing_block.TPEC
        elif factor == "TIC":
            expr *= blk.config.flowsheet_costing_block.TIC

        blk.capital_cost_constraint = pyo.Constraint(expr=blk.capital_cost == expr)

        # Register flows
        blk.config.flowsheet_costing_block.cost_flow(
            blk.unit_model.electricity[t0], "electricity"
        )
        blk.config.flowsheet_costing_block.cost_flow(chem_flow_mass, "chlorine")

    def cost_coag_and_floc(blk):
        """
        General method for costing coagulation/flocculation processes. Capital cost
        is based on the alum flowrate and the polymer flowrate of the incoming stream.

        This method also registers the electricity demand as a costed flow.
        """
        t0 = blk.flowsheet().time.first()

        # Get parameter dict from database
        parameter_dict = blk.unit_model.config.database.get_unit_operation_parameters(
            blk.unit_model._tech_type, subtype=blk.unit_model.config.process_subtype
        )

        # Get costing parameter sub-block for this technology
        A, B, C, D, E, F, G, H = _get_tech_parameters(
            blk,
            parameter_dict,
            blk.unit_model.config.process_subtype,
            [
                "capital_mix_a_parameter",
                "capital_mix_b_parameter",
                "capital_floc_a_parameter",
                "capital_floc_b_parameter",
                "capital_coag_inj_a_parameter",
                "capital_coag_inj_b_parameter",
                "capital_floc_inj_a_parameter",
                "capital_floc_inj_b_parameter",
            ],
        )

        # Determine if a costing factor is required
        factor = parameter_dict["capital_cost"]["cost_factor"]

        # Add cost variable and constraint
        blk.capital_cost = pyo.Var(
            initialize=1,
            units=blk.config.flowsheet_costing_block.base_currency,
            bounds=(0, None),
            doc="Capital cost of unit operation",
        )

        cost_rapid_mix = (
            A
            * pyo.units.convert(
                blk.unit_model.rapid_mix_basin_vol, to_units=pyo.units.gallons
            )
            + B
        ) * blk.unit_model.num_rapid_mix_processes

        cost_floc = (
            C
            * pyo.units.convert(
                blk.unit_model.floc_basin_vol, to_units=pyo.units.Mgallons
            )
            + D
        ) * blk.unit_model.num_floc_processes

        cost_coag_inj = (
            E
            * pyo.units.convert(
                blk.unit_model.chemical_flow_mass[t0, "alum"],
                to_units=(pyo.units.lb / pyo.units.hr),
            )
            + F
        ) * blk.unit_model.num_coag_processes

        cost_floc_inj = (
            G
            * pyo.units.convert(
                blk.unit_model.chemical_flow_mass[t0, "polymer"],
                to_units=(pyo.units.lb / pyo.units.day),
            )
            + H
        ) * blk.unit_model.num_floc_injection_processes

        expr = (
            pyo.units.convert(
                cost_rapid_mix,
                to_units=blk.config.flowsheet_costing_block.base_currency,
            )
            + pyo.units.convert(
                cost_floc, to_units=blk.config.flowsheet_costing_block.base_currency
            )
            + pyo.units.convert(
                cost_coag_inj, to_units=blk.config.flowsheet_costing_block.base_currency
            )
            + pyo.units.convert(
                cost_floc_inj, to_units=blk.config.flowsheet_costing_block.base_currency
            )
        )

        if factor == "TPEC":
            expr *= blk.config.flowsheet_costing_block.TPEC
        elif factor == "TIC":
            expr *= blk.config.flowsheet_costing_block.TIC

        blk.capital_cost_constraint = pyo.Constraint(expr=blk.capital_cost == expr)

        # Register flows
        blk.config.flowsheet_costing_block.cost_flow(
            blk.unit_model.electricity[t0], "electricity"
        )

    def cost_deep_well_injection(blk, number_of_parallel_units=1):
        """
        General method for costing deep well injection processes. Capital cost
        is based on the cost of pump and pipe.
        This method also registers the electricity demand as a costed flow.

        Args:
            number_of_parallel_units (int, optional) - cost this unit as
                        number_of_parallel_units parallel units (default: 1)
        """
        t0 = blk.flowsheet().time.first()

        # Get parameter dict from database
        parameter_dict = blk.unit_model.config.database.get_unit_operation_parameters(
            blk.unit_model._tech_type, subtype=blk.unit_model.config.process_subtype
        )

        # Get costing parameter sub-block for this technology
        A, B, C = _get_tech_parameters(
            blk,
            parameter_dict,
            blk.unit_model.config.process_subtype,
            ["well_pump_cost", "pipe_cost_basis", "flow_exponent"],
        )

        # Add cost variable and constraint
        blk.capital_cost = pyo.Var(
            initialize=1,
            units=blk.config.flowsheet_costing_block.base_currency,
            bounds=(0, None),
            doc="Capital cost of unit operation",
        )

        cost_well_pump = A

        cost_pipe = (
            B * blk.unit_model.pipe_distance[t0] * blk.unit_model.pipe_diameter[t0]
        )

        cost_total = pyo.units.convert(
            cost_well_pump + cost_pipe,
            to_units=blk.config.flowsheet_costing_block.base_currency,
        )

        Q = pyo.units.convert(
            blk.unit_model.properties[t0].flow_vol,
            to_units=pyo.units.m**3 / pyo.units.hour,
        )

        sizing_term = Q / blk.unit_model.flow_basis[t0]

        # Determine if a costing factor is required
        factor = parameter_dict["capital_cost"]["cost_factor"]

        # Call general power law costing method
        ZeroOrderCostingData._general_power_law_form(
            blk,
            cost_total,
            C,
            sizing_term,
            factor,
            number_of_parallel_units,
        )

        # Register flows
        blk.config.flowsheet_costing_block.cost_flow(
            blk.unit_model.electricity[t0], "electricity"
        )

    def cost_dmbr(blk):
        """
        General method for costing dynamic membrane bioreactor. Capital cost
        is based on the cost of membrane area.

        This method also registers the electricity demand as a costed flow.
        """
        t0 = blk.flowsheet().time.first()

        # Get parameter dict from database
        parameter_dict = blk.unit_model.config.database.get_unit_operation_parameters(
            blk.unit_model._tech_type, subtype=blk.unit_model.config.process_subtype
        )

        # Get costing parameter sub-block for this technology
        A, B = _get_tech_parameters(
            blk,
            parameter_dict,
            blk.unit_model.config.process_subtype,
            ["water_flux", "reactor_cost"],
        )

        # Add cost variable and constraint
        blk.capital_cost = pyo.Var(
            initialize=1,
            units=blk.config.flowsheet_costing_block.base_currency,
            bounds=(0, None),
            doc="Capital cost of unit operation",
        )

        expr = pyo.units.convert(
            blk.unit_model.properties_treated[t0].flow_vol / A * B,
            to_units=blk.config.flowsheet_costing_block.base_currency,
        )

        # Determine if a costing factor is required
        factor = parameter_dict["capital_cost"]["cost_factor"]

        if factor == "TPEC":
            expr *= blk.config.flowsheet_costing_block.TPEC
        elif factor == "TIC":
            expr *= blk.config.flowsheet_costing_block.TIC

        blk.capital_cost_constraint = pyo.Constraint(expr=blk.capital_cost == expr)

        # Register flows
        blk.config.flowsheet_costing_block.cost_flow(
            blk.unit_model.electricity[t0], "electricity"
        )

    def cost_electrochemical_nutrient_removal(blk):
        """
        General method for costing electrochemical nutrient recovery. Capital cost
        is based on the volumetirc flowrate and HRT of the incoming stream. Chemical
        dosing cost is based on MgCl2 cost.

        This method also registers the electricity demand as a costed flow.
        """
        t0 = blk.flowsheet().time.first()
        byproduct_state = blk.unit_model.properties_byproduct[t0]

        # Get parameter dict from database
        parameter_dict = blk.unit_model.config.database.get_unit_operation_parameters(
            blk.unit_model._tech_type, subtype=blk.unit_model.config.process_subtype
        )

        # Get costing parameter sub-block for this technology
        A, B, ref_state = _get_tech_parameters(
            blk,
            parameter_dict,
            blk.unit_model.config.process_subtype,
            [
                "HRT",
                "sizing_cost",
                "reference_state",
            ],
        )

        # Determine if a costing factor is required
        factor = parameter_dict["capital_cost"]["cost_factor"]

        # Add cost variable and constraint
        blk.capital_cost = pyo.Var(
            initialize=1,
            units=blk.config.flowsheet_costing_block.base_currency,
            bounds=(0, None),
            doc="Capital cost of unit operation",
        )

        expr = pyo.units.convert(
            A * ref_state * B, to_units=blk.config.flowsheet_costing_block.base_currency
        )

        if factor == "TPEC":
            expr *= blk.config.flowsheet_costing_block.TPEC
        elif factor == "TIC":
            expr *= blk.config.flowsheet_costing_block.TIC

        blk.capital_cost_constraint = pyo.Constraint(expr=blk.capital_cost == expr)

        # Register flows
        blk.config.flowsheet_costing_block.cost_flow(
            blk.unit_model.electricity[t0], "electricity"
        )
        blk.config.flowsheet_costing_block.cost_flow(
            blk.unit_model.MgCl2_flowrate[t0], "magnesium_chloride"
        )

    def cost_fixed_bed(blk, number_of_parallel_units=1):
        """
        General method for costing fixed bed units. This primarily calls the
        cost_power_law_flow method.

        This method also registers demand for a number of additional material
        flows.

        Args:
            number_of_parallel_units (int, optional) - cost this unit as
                        number_of_parallel_units parallel units (default: 1)
        """
        t0 = blk.flowsheet().time.first()

        ZeroOrderCostingData.cost_power_law_flow(blk, number_of_parallel_units)

        # Register flows - electricity already done by cost_power_law_flow
        blk.config.flowsheet_costing_block.cost_flow(
            blk.unit_model.acetic_acid_demand[t0], "acetic_acid"
        )
        blk.config.flowsheet_costing_block.cost_flow(
            blk.unit_model.phosphoric_acid_demand[t0], "phosphoric_acid"
        )
        blk.config.flowsheet_costing_block.cost_flow(
            blk.unit_model.ferric_chloride_demand[t0], "ferric_chloride"
        )
        blk.config.flowsheet_costing_block.cost_flow(
            blk.unit_model.activated_carbon_demand[t0], "activated_carbon"
        )
        blk.config.flowsheet_costing_block.cost_flow(
            blk.unit_model.sand_demand[t0], "sand"
        )
        blk.config.flowsheet_costing_block.cost_flow(
            blk.unit_model.anthracite_demand[t0], "anthracite"
        )
        blk.config.flowsheet_costing_block.cost_flow(
            blk.unit_model.cationic_polymer_demand[t0], "cationic_polymer"
        )

    def cost_gac(blk):
        """
        General method for costing granular activated carbon processes. Capital
        cost is based on the inlet flow rate of liquid and the empty bed
        contacting time.

        This method also registers electricity and activated carbon consumption
        as costed flows.
        """
        t0 = blk.flowsheet().time.first()

        Q = blk.unit_model.properties_in[t0].flow_vol
        T = blk.unit_model.empty_bed_contact_time

        # Get parameter dict from database
        parameter_dict = blk.unit_model.config.database.get_unit_operation_parameters(
            blk.unit_model._tech_type, subtype=blk.unit_model.config.process_subtype
        )

        A, B, C = _get_tech_parameters(
            blk,
            parameter_dict,
            blk.unit_model.config.process_subtype,
            ["capital_a_parameter", "capital_b_parameter", "capital_c_parameter"],
        )

        # Determine if a costing factor is required
        factor = parameter_dict["capital_cost"]["cost_factor"]

        # Call general power law costing method
        blk.capital_cost = pyo.Var(
            initialize=1,
            units=blk.config.flowsheet_costing_block.base_currency,
            bounds=(0, None),
            doc="Capital cost of unit operation",
        )

        expr = (
            pyo.units.convert(
                A * Q, to_units=blk.config.flowsheet_costing_block.base_currency
            )
            + pyo.units.convert(
                B * T, to_units=blk.config.flowsheet_costing_block.base_currency
            )
            + pyo.units.convert(
                C * Q * T, to_units=blk.config.flowsheet_costing_block.base_currency
            )
        )

        if factor == "TPEC":
            expr *= blk.config.flowsheet_costing_block.TPEC
        elif factor == "TIC":
            expr *= blk.config.flowsheet_costing_block.TIC

        blk.capital_cost_constraint = pyo.Constraint(expr=blk.capital_cost == expr)

        # Register flows
        blk.config.flowsheet_costing_block.cost_flow(
            blk.unit_model.electricity[t0], "electricity"
        )

        blk.config.flowsheet_costing_block.cost_flow(
            blk.unit_model.activated_carbon_demand[t0], "activated_carbon"
        )

    def cost_hydrothermal_gasification(blk):
        """
        General method for costing hydrothermal gasification unit. Capital cost
        is based on the CHG reactor and other wastewater treatment equipment including
        a feed pump, a booster pump, a feed/product exchanger, a fired heater,
        a hydrocyclone, and a product air fin cooler.
        """
        t0 = blk.flowsheet().time.first()

        # Get parameter dict from database
        parameter_dict = blk.unit_model.config.database.get_unit_operation_parameters(
            blk.unit_model._tech_type, subtype=blk.unit_model.config.process_subtype
        )

        # Get costing parameter sub-block for this technology
        (
            IF_reactor,
            EP_reactor,
            F0_reactor,
            SE_reactor,
            IF_pump,
            EP_pump,
            F0_pump,
            SE_pump,
            IF_booster,
            EP_booster,
            F0_booster,
            SE_booster,
            IF_hydrocyclone,
            EP_hydrocyclone,
            F0_hydrocyclone,
            SE_hydrocyclone,
            IF_cooler,
            EP_cooler,
            F0_cooler,
            SE_cooler,
            IF_exchanger,
            EP_exchanger,
            F0_exchanger,
            Fnew_exchanger,
            SE_exchanger,
            IF_heater,
            EP_heater,
            F0_heater,
            Fnew_heater,
            SE_heater,
        ) = _get_tech_parameters(
            blk,
            parameter_dict,
            blk.unit_model.config.process_subtype,
            [
                "installation_factor_reactor",
                "equipment_cost_reactor",
                "base_flowrate_reactor",
                "scaling_exponent_reactor",
                "installation_factor_pump",
                "equipment_cost_pump",
                "base_flowrate_pump",
                "scaling_exponent_pump",
                "installation_factor_booster",
                "equipment_cost_booster",
                "base_flowrate_booster",
                "scaling_exponent_booster",
                "installation_factor_hydrocyclone",
                "equipment_cost_hydrocyclone",
                "base_flowrate_hydrocyclone",
                "scaling_exponent_hydrocyclone",
                "installation_factor_cooler",
                "equipment_cost_cooler",
                "base_flowrate_cooler",
                "scaling_exponent_cooler",
                "installation_factor_exchanger",
                "equipment_cost_exchanger",
                "base_area_exchanger",
                "new_area_exchanger",
                "scaling_exponent_exchanger",
                "installation_factor_heater",
                "equipment_cost_heater",
                "base_heat_duty_heater",
                "new_heat_duty_heater",
                "scaling_exponent_heater",
            ],
        )

        sizing_term_reactor = pyo.units.convert(
            (blk.unit_model.flow_mass_in[t0] / F0_reactor),
            to_units=pyo.units.dimensionless,
        )

        sizing_term_pump = pyo.units.convert(
            (blk.unit_model.flow_mass_in[t0] / F0_pump),
            to_units=pyo.units.dimensionless,
        )

        sizing_term_booster = pyo.units.convert(
            (blk.unit_model.flow_mass_in[t0] / F0_booster),
            to_units=pyo.units.dimensionless,
        )

        sizing_term_hydrocyclone = pyo.units.convert(
            (blk.unit_model.flow_mass_in[t0] / F0_hydrocyclone),
            to_units=pyo.units.dimensionless,
        )

        sizing_term_cooler = pyo.units.convert(
            (blk.unit_model.flow_mass_in[t0] / F0_cooler),
            to_units=pyo.units.dimensionless,
        )

        sizing_term_exchanger = pyo.units.convert(
            (Fnew_exchanger / F0_exchanger),
            to_units=pyo.units.dimensionless,
        )

        sizing_term_heater = pyo.units.convert(
            (Fnew_heater / F0_heater),
            to_units=pyo.units.dimensionless,
        )

        # Determine if a costing factor is required
        factor = parameter_dict["capital_cost"]["cost_factor"]

        # Add cost variable and constraint
        blk.capital_cost = pyo.Var(
            initialize=1,
            units=blk.config.flowsheet_costing_block.base_currency,
            bounds=(0, None),
            doc="Capital cost of unit operation",
        )

        reactor_cost = pyo.units.convert(
            IF_reactor * EP_reactor * sizing_term_reactor**SE_reactor,
            to_units=blk.config.flowsheet_costing_block.base_currency,
        )

        pump_cost = pyo.units.convert(
            IF_pump * EP_pump * sizing_term_pump**SE_pump,
            to_units=blk.config.flowsheet_costing_block.base_currency,
        )

        booster_cost = pyo.units.convert(
            IF_booster * EP_booster * sizing_term_booster**SE_booster,
            to_units=blk.config.flowsheet_costing_block.base_currency,
        )

        hydrocyclone_cost = pyo.units.convert(
            IF_hydrocyclone
            * EP_hydrocyclone
            * sizing_term_hydrocyclone**SE_hydrocyclone,
            to_units=blk.config.flowsheet_costing_block.base_currency,
        )

        cooler_cost = pyo.units.convert(
            IF_cooler * EP_cooler * sizing_term_cooler**SE_cooler,
            to_units=blk.config.flowsheet_costing_block.base_currency,
        )

        exchanger_cost = pyo.units.convert(
            IF_exchanger * EP_exchanger * sizing_term_exchanger**SE_exchanger,
            to_units=blk.config.flowsheet_costing_block.base_currency,
        )

        heater_cost = pyo.units.convert(
            IF_heater * EP_heater * sizing_term_heater**SE_heater,
            to_units=blk.config.flowsheet_costing_block.base_currency,
        )

        expr = (
            reactor_cost
            + pump_cost
            + booster_cost
            + hydrocyclone_cost
            + cooler_cost
            + exchanger_cost
            + heater_cost
        )

        if factor == "TPEC":
            expr *= blk.config.flowsheet_costing_block.TPEC
        elif factor == "TIC":
            expr *= blk.config.flowsheet_costing_block.TIC

        blk.capital_cost_constraint = pyo.Constraint(expr=blk.capital_cost == expr)

        # Register flows
        blk.config.flowsheet_costing_block.cost_flow(
            blk.unit_model.electricity[t0], "electricity"
        )
        blk.config.flowsheet_costing_block.cost_flow(
            blk.unit_model.flow_mass_in[t0], "catalyst_HTG"
        )

    def cost_mabr(blk):
        """
        General method for costing membrane aerated biofilm reactor. Capital cost
        is based on the cost of reactor and blower.

        This method also registers the electricity demand as a costed flow.
        """
        t0 = blk.flowsheet().time.first()

        # Get parameter dict from database
        parameter_dict = blk.unit_model.config.database.get_unit_operation_parameters(
            blk.unit_model._tech_type, subtype=blk.unit_model.config.process_subtype
        )

        # Get costing parameter sub-block for this technology
        A, B = _get_tech_parameters(
            blk,
            parameter_dict,
            blk.unit_model.config.process_subtype,
            ["reactor_cost", "blower_cost"],
        )

        # Add cost variable and constraint
        blk.capital_cost = pyo.Var(
            initialize=1,
            units=blk.config.flowsheet_costing_block.base_currency,
            bounds=(0, None),
            doc="Capital cost of unit operation",
        )

        DCC_reactor = pyo.units.convert(
            blk.unit_model.properties_treated[t0].flow_mass_comp["ammonium_as_nitrogen"]
            / blk.unit_model.nitrogen_removal_rate
            * A,
            to_units=blk.config.flowsheet_costing_block.base_currency,
        )

        DCC_blower = pyo.units.convert(
            blk.unit_model.reactor_area * blk.unit_model.air_flow_rate[t0] * B,
            to_units=blk.config.flowsheet_costing_block.base_currency,
        )

        expr = DCC_reactor + DCC_blower

        # Determine if a costing factor is required
        factor = parameter_dict["capital_cost"]["cost_factor"]

        if factor == "TPEC":
            expr *= blk.config.flowsheet_costing_block.TPEC
        elif factor == "TIC":
            expr *= blk.config.flowsheet_costing_block.TIC

        blk.capital_cost_constraint = pyo.Constraint(expr=blk.capital_cost == expr)

        # Register flows
        blk.config.flowsheet_costing_block.cost_flow(
            blk.unit_model.electricity[t0], "electricity"
        )

    def cost_metab(blk):
        """
        General method for costing the metab reactor. Capital cost
        is based on the cost of reactor, mixer, METAB beads, membrane,
        and vacuum pump.

        This method also registers the electricity demand as a costed flow.
        """
        t0 = blk.flowsheet().time.first()

        # Get parameter dict from database
        parameter_dict = blk.unit_model.config.database.get_unit_operation_parameters(
            blk.unit_model._tech_type, subtype=blk.unit_model.config.process_subtype
        )

        # Get costing parameter sub-block for this technology
        (
            reactor_cost,
            mixer_cost,
            bead_bulk_density,
            bead_cost,
            bead_replacement_factor,
            membrane_sidestream_fraction,
            membrane_specific_size,
            membrane_cost,
            vacuum_cost,
        ) = _get_tech_parameters(
            blk,
            parameter_dict,
            blk.unit_model.config.process_subtype,
            [
                "reactor_cost",
                "mixer_cost",
                "bead_bulk_density",
                "bead_cost",
                "bead_replacement_factor",
                "membrane_sidestream_fraction",
                "membrane_specific_size",
                "membrane_cost",
                "vacuum_cost",
            ],
        )

        # Add capital cost variables and constraints
        blk.capital_cost = pyo.Var(
            initialize=1,
            units=blk.config.flowsheet_costing_block.base_currency,
            bounds=(0, None),
            doc="Capital cost of unit operation",
        )
        blk.DCC_reactor = pyo.Var(
            initialize=1,
            units=blk.config.flowsheet_costing_block.base_currency,
            bounds=(0, None),
            doc="Direct capital cost of reactor",
        )
        blk.DCC_mixer = pyo.Var(
            initialize=1,
            units=blk.config.flowsheet_costing_block.base_currency,
            bounds=(0, None),
            doc="Direct capital cost of mixer",
        )
        blk.DCC_bead = pyo.Var(
            initialize=1,
            units=blk.config.flowsheet_costing_block.base_currency,
            bounds=(0, None),
            doc="Direct capital cost of beads",
        )
        blk.DCC_membrane = pyo.Var(
            initialize=1,
            units=blk.config.flowsheet_costing_block.base_currency,
            bounds=(0, None),
            doc="Direct capital cost of membrane",
        )
        blk.DCC_vacuum = pyo.Var(
            initialize=1,
            units=blk.config.flowsheet_costing_block.base_currency,
            bounds=(0, None),
            doc="Direct capital cost of vacuum pump",
        )
        blk.eq_DCC_reactor = pyo.Constraint(
            expr=blk.DCC_reactor
            == pyo.units.convert(
                blk.unit_model.volume * reactor_cost,
                to_units=blk.config.flowsheet_costing_block.base_currency,
            )
        )
        blk.eq_DCC_mixer = pyo.Constraint(
            expr=blk.DCC_mixer
            == pyo.units.convert(
                blk.unit_model.energy_electric_mixer_vol
                * blk.unit_model.volume
                * mixer_cost,
                to_units=blk.config.flowsheet_costing_block.base_currency,
            )
        )
        blk.eq_DCC_bead = pyo.Constraint(
            expr=blk.DCC_bead
            == pyo.units.convert(
                blk.unit_model.volume * bead_bulk_density * bead_cost,
                to_units=blk.config.flowsheet_costing_block.base_currency,
            )
        )
        blk.eq_DCC_membrane = pyo.Constraint(
            expr=blk.DCC_membrane
            == pyo.units.convert(
                blk.unit_model.get_inlet_flow(0)
                * membrane_sidestream_fraction
                * membrane_specific_size
                * membrane_cost,
                to_units=blk.config.flowsheet_costing_block.base_currency,
            )
        )
        blk.eq_DCC_vacuum = pyo.Constraint(
            expr=blk.DCC_vacuum
            == pyo.units.convert(
                blk.unit_model.properties_byproduct[0].flow_mass_comp[
                    blk.unit_model._gas_comp
                ]
                * vacuum_cost,
                to_units=blk.config.flowsheet_costing_block.base_currency,
            )
        )

        expr = (
            blk.DCC_reactor
            + blk.DCC_mixer
            + blk.DCC_bead
            + blk.DCC_membrane
            + blk.DCC_vacuum
        )

        # Determine if a costing factor is required
        factor = parameter_dict["capital_cost"]["cost_factor"]

        if factor == "TPEC":
            expr *= blk.config.flowsheet_costing_block.TPEC
        elif factor == "TIC":
            expr *= blk.config.flowsheet_costing_block.TIC

        blk.capital_cost_constraint = pyo.Constraint(expr=blk.capital_cost == expr)

        # Add fixed operating cost variable and constraint
        blk.fixed_operating_cost = pyo.Var(
            initialize=1,
            units=blk.config.flowsheet_costing_block.base_currency
            / blk.config.flowsheet_costing_block.base_period,
            bounds=(0, None),
            doc="Fixed operating cost of unit",
        )
        blk.fixed_operating_cost_constraint = pyo.Constraint(
            expr=blk.fixed_operating_cost
            == pyo.units.convert(
                blk.DCC_bead * bead_replacement_factor,
                to_units=blk.config.flowsheet_costing_block.base_currency
                / blk.config.flowsheet_costing_block.base_period,
            )
        )

        # Register operating cost flows
        blk.config.flowsheet_costing_block.cost_flow(
            blk.unit_model.electricity[t0], "electricity"
        )
        blk.config.flowsheet_costing_block.cost_flow(blk.unit_model.heat[t0], "heat")
        blk.config.flowsheet_costing_block.cost_flow(
            blk.unit_model.properties_byproduct[0].flow_mass_comp[
                blk.unit_model._gas_comp
            ],
            blk.unit_model._gas_comp + "_product",
        )

    def cost_ion_exchange(blk):
        """
        General method for costing ion exchange units. Capital cost is based on
        the both inlet flow and TDS.

        This method also registers the NaCl demand, resin replacement and
        electricity demand as costed flows.
        """
        t0 = blk.flowsheet().time.first()

        # Get parameter dict from database
        parameter_dict = blk.unit_model.config.database.get_unit_operation_parameters(
            blk.unit_model._tech_type, subtype=blk.unit_model.config.process_subtype
        )

        # Get costing parameter sub-block for this technology
        A, B, C, D = _get_tech_parameters(
            blk,
            parameter_dict,
            blk.unit_model.config.process_subtype,
            [
                "capital_a_parameter",
                "capital_b_parameter",
                "capital_c_parameter",
                "capital_d_parameter",
            ],
        )

        # Determine if a costing factor is required
        factor = parameter_dict["capital_cost"]["cost_factor"]

        # Add cost variable and constraint
        blk.capital_cost = pyo.Var(
            initialize=1,
            units=blk.config.flowsheet_costing_block.base_currency,
            bounds=(0, None),
            doc="Capital cost of unit operation",
        )

        ln_Q = pyo.log(
            pyo.units.convert(
                blk.unit_model.properties_in[t0].flow_vol
                / (pyo.units.m**3 / pyo.units.hour),
                to_units=pyo.units.dimensionless,
            )
        )
        T = pyo.units.convert(
            blk.unit_model.properties_in[t0].conc_mass_comp["tds"]
            / (pyo.units.mg / pyo.units.liter),
            to_units=pyo.units.dimensionless,
        )

        expr = pyo.units.convert(
            pyo.exp(A + B * ln_Q + C * T + D * ln_Q * T) * pyo.units.USD_2017,
            to_units=blk.config.flowsheet_costing_block.base_currency,
        )

        if factor == "TPEC":
            expr *= blk.config.flowsheet_costing_block.TPEC
        elif factor == "TIC":
            expr *= blk.config.flowsheet_costing_block.TIC

        blk.capital_cost_constraint = pyo.Constraint(expr=blk.capital_cost == expr)

        # Register flows
        blk.config.flowsheet_costing_block.cost_flow(
            blk.unit_model.electricity[t0], "electricity"
        )
        blk.config.flowsheet_costing_block.cost_flow(
            blk.unit_model.NaCl_flowrate[t0], "sodium_chloride"
        )
        blk.config.flowsheet_costing_block.cost_flow(
            blk.unit_model.resin_demand[t0], "ion_exchange_resin"
        )

    def cost_iron_and_manganese_removal(blk, number_of_parallel_units=1):
        """
        General method for costing iron and manganese removal processes. Capital cost
        is based on the cost of air blower, backwash and dual media filter.

        This method also registers the electricity demand as a costed flow.

        Args:
            number_of_parallel_units (int, optional) - cost this unit as
                        number_of_parallel_units parallel units (default: 1)
        """
        t0 = blk.flowsheet().time.first()

        # Get parameter dict from database
        parameter_dict = blk.unit_model.config.database.get_unit_operation_parameters(
            blk.unit_model._tech_type, subtype=blk.unit_model.config.process_subtype
        )

        # Get costing parameter sub-block for this technology
        A, B, C, D, E, F = _get_tech_parameters(
            blk,
            parameter_dict,
            blk.unit_model.config.process_subtype,
            [
                "capital_blower_a_parameter",
                "capital_backwash_a_parameter",
                "capital_backwash_b_parameter",
                "capital_filter_a_parameter",
                "capital_filter_b_parameter",
                "flow_exponent",
            ],
        )

        # Add cost variable and constraint
        blk.capital_cost = pyo.Var(
            initialize=1,
            units=blk.config.flowsheet_costing_block.base_currency,
            bounds=(0, None),
            doc="Capital cost of unit operation",
        )

        cost_blower = A

        cost_backwash = B + C * pyo.units.convert(
            blk.unit_model.filter_surf_area, to_units=pyo.units.ft**2
        )

        cost_filter = D + E * pyo.units.convert(
            blk.unit_model.filter_surf_area, to_units=pyo.units.ft**2
        )

        cost_total = pyo.units.convert(
            cost_blower + cost_backwash + cost_filter * blk.unit_model.num_filter_units,
            to_units=blk.config.flowsheet_costing_block.base_currency,
        )

        Q = pyo.units.convert(
            blk.unit_model.properties_in[t0].flow_vol,
            to_units=pyo.units.m**3 / pyo.units.hour,
        )

        sizing_term = Q / blk.unit_model.flow_basis[t0]

        # Determine if a costing factor is required
        factor = parameter_dict["capital_cost"]["cost_factor"]

        # Call general power law costing method
        ZeroOrderCostingData._general_power_law_form(
            blk,
            cost_total,
            F,
            sizing_term,
            factor,
            number_of_parallel_units,
        )

        # Register flows
        blk.config.flowsheet_costing_block.cost_flow(
            blk.unit_model.electricity[t0], "electricity"
        )

    def cost_pump_electricity(blk):
        """
        General method for costing low pressure pump. Capital cost
        is based on the cost of inlet flow rate.

        This method also registers the electricity demand as a costed flow.
        """
        t0 = blk.flowsheet().time.first()

        # Get parameter dict from database
        parameter_dict = blk.unit_model.config.database.get_unit_operation_parameters(
            blk.unit_model._tech_type, subtype=blk.unit_model.config.process_subtype
        )

        # Get costing parameter sub-block for this technology
        A = _get_tech_parameters(
            blk, parameter_dict, blk.unit_model.config.process_subtype, ["pump_cost"]
        )

        # Add cost variable and constraint
        blk.capital_cost = pyo.Var(
            initialize=1,
            units=blk.config.flowsheet_costing_block.base_currency,
            bounds=(0, None),
            doc="Capital cost of unit operation",
        )

        expr = pyo.units.convert(
            blk.unit_model.properties[t0].flow_vol * A,
            to_units=blk.config.flowsheet_costing_block.base_currency,
        )

        # Determine if a costing factor is required
        factor = parameter_dict["capital_cost"]["cost_factor"]

        if factor == "TPEC":
            expr *= blk.config.flowsheet_costing_block.TPEC
        elif factor == "TIC":
            expr *= blk.config.flowsheet_costing_block.TIC

        blk.capital_cost_constraint = pyo.Constraint(expr=blk.capital_cost == expr)

        # Register flows
        blk.config.flowsheet_costing_block.cost_flow(
            blk.unit_model.electricity[t0], "electricity"
        )

    def cost_sedimentation(blk, number_of_parallel_units=1):
        """
        General method for costing sedimentaion processes. Capital cost is
        based on the surface area of the basin.

        Args:
            number_of_parallel_units (int, optional) - cost this unit as
                        number_of_parallel_units parallel units (default: 1)
        """
        t0 = blk.flowsheet().time.first()
        sizing_term = blk.unit_model.basin_surface_area[t0] / pyo.units.foot**2

        # Get parameter dict from database
        parameter_dict = blk.unit_model.config.database.get_unit_operation_parameters(
            blk.unit_model._tech_type, subtype=blk.unit_model.config.process_subtype
        )

        A, B = _get_tech_parameters(
            blk,
            parameter_dict,
            blk.unit_model.config.process_subtype,
            ["capital_a_parameter", "capital_b_parameter"],
        )

        # Determine if a costing factor is required
        factor = parameter_dict["capital_cost"]["cost_factor"]

        # Call general power law costing method
        ZeroOrderCostingData._general_power_law_form(
            blk, A, B, sizing_term, factor, number_of_parallel_units
        )

        # Register flows
        blk.config.flowsheet_costing_block.cost_flow(
            blk.unit_model.electricity[t0], "electricity"
        )

    def cost_storage_tank(blk, number_of_parallel_units=1):
        """
        General method for costing storage tanks. Capital cost is based on the
        volume of the tank.

        Args:
            number_of_parallel_units (int, optional) - cost this unit as
                        number_of_parallel_units parallel units (default: 1)
        """
        t0 = blk.flowsheet().time.first()
        sizing_term = blk.unit_model.tank_volume[t0] / pyo.units.m**3

        # Get parameter dict from database
        parameter_dict = blk.unit_model.config.database.get_unit_operation_parameters(
            blk.unit_model._tech_type, subtype=blk.unit_model.config.process_subtype
        )

        # Get costing parameter sub-block for this technology
        A, B = _get_tech_parameters(
            blk,
            parameter_dict,
            blk.unit_model.config.process_subtype,
            ["capital_a_parameter", "capital_b_parameter"],
        )

        # Determine if a costing factor is required
        factor = parameter_dict["capital_cost"]["cost_factor"]

        # Call general power law costing method
        ZeroOrderCostingData._general_power_law_form(
            blk, A, B, sizing_term, factor, number_of_parallel_units
        )

        # Register flows
        blk.config.flowsheet_costing_block.cost_flow(
            blk.unit_model.electricity[t0], "electricity"
        )

        blk.config.flowsheet_costing_block.cost_flow(
            blk.unit_model.electricity[t0], "electricity"
        )

    def cost_surface_discharge(blk):
        """
        General method for costing surface discharge. Capital cost is based on
        construction and pipe costs.
        """

        t0 = blk.flowsheet().time.first()

        # Get parameter dict from database
        parameter_dict = blk.unit_model.config.database.get_unit_operation_parameters(
            blk.unit_model._tech_type, subtype=blk.unit_model.config.process_subtype
        )

        # Get costing parameter sub-block for this technology
        A, B, pipe_cost_basis, ref_state = _get_tech_parameters(
            blk,
            parameter_dict,
            blk.unit_model.config.process_subtype,
            [
                "capital_a_parameter",
                "capital_b_parameter",
                "pipe_cost_basis",
                "reference_state",
            ],
        )

        # Determine if a costing factor is required
        factor = parameter_dict["capital_cost"]["cost_factor"]

        # Add cost variable and constraint
        blk.capital_cost = pyo.Var(
            initialize=1,
            units=blk.config.flowsheet_costing_block.base_currency,
            bounds=(0, None),
            doc="Capital cost of unit operation",
        )

        expr = pyo.units.convert(
            A
            * pyo.units.convert(
                blk.unit_model.properties[t0].flow_vol / ref_state,
                to_units=pyo.units.dimensionless,
            )
            ** B,
            to_units=blk.config.flowsheet_costing_block.base_currency,
        ) + pyo.units.convert(
            pipe_cost_basis
            * blk.unit_model.pipe_distance[t0]
            * blk.unit_model.pipe_diameter[t0],
            to_units=blk.config.flowsheet_costing_block.base_currency,
        )

        if factor == "TPEC":
            expr *= blk.config.flowsheet_costing_block.TPEC
        elif factor == "TIC":
            expr *= blk.config.flowsheet_costing_block.TIC

        blk.capital_cost_constraint = pyo.Constraint(expr=blk.capital_cost == expr)

        # Register flows
        blk.config.flowsheet_costing_block.cost_flow(
            blk.unit_model.electricity[t0], "electricity"
        )

    def cost_ozonation(blk):
        """
        General method for costing ozone addition. Capital cost is
        based on the inlet flowrate and dosage of ozone.
        """
        t0 = blk.flowsheet().time.first()

        # Get parameter dict from database
        parameter_dict = blk.unit_model.config.database.get_unit_operation_parameters(
            blk.unit_model._tech_type, subtype=blk.unit_model.config.process_subtype
        )

        # Get costing parameter sub-block for this technology
        A, B, C, D = _get_tech_parameters(
            blk,
            parameter_dict,
            blk.unit_model.config.process_subtype,
            [
                "ozone_capital_a_parameter",
                "ozone_capital_b_parameter",
                "ozone_capital_c_parameter",
                "ozone_capital_d_parameter",
            ],
        )
        # Get costing term for ozone addition
        expr = ZeroOrderCostingData._get_ozone_capital_cost(blk, A, B, C, D)
        # Determine if a costing factor is required
        factor = parameter_dict["capital_cost"]["cost_factor"]
        if factor == "TPEC":
            expr *= blk.config.flowsheet_costing_block.TPEC
        elif factor == "TIC":
            expr *= blk.config.flowsheet_costing_block.TIC

        # Add cost variable
        blk.capital_cost = pyo.Var(
            initialize=1,
            units=blk.config.flowsheet_costing_block.base_currency,
            bounds=(0, None),
            doc="Capital cost of unit operation",
        )

        blk.capital_cost_constraint = pyo.Constraint(expr=blk.capital_cost == expr)

        # Register flows
        blk.config.flowsheet_costing_block.cost_flow(
            blk.unit_model.electricity[t0], "electricity"
        )

    def cost_ozonation_aop(blk):
        """
        General method for costing ozonation with AOP. Capital cost is
        based on the inlet flowrate, dosage of ozone and flow rate of H2O2.
        """
        t0 = blk.flowsheet().time.first()

        # Get parameter dict from database
        parameter_dict = blk.unit_model.config.database.get_unit_operation_parameters(
            blk.unit_model._tech_type, subtype=blk.unit_model.config.process_subtype
        )

        # Get costing parameter sub-block for this technology
        A, B, C, D, E, F = _get_tech_parameters(
            blk,
            parameter_dict,
            blk.unit_model.config.process_subtype,
            [
                "ozone_capital_a_parameter",
                "ozone_capital_b_parameter",
                "ozone_capital_c_parameter",
                "ozone_capital_d_parameter",
                "aop_capital_a_parameter",
                "aop_capital_b_parameter",
            ],
        )

        # Add cost variable
        blk.capital_cost = pyo.Var(
            initialize=1,
            units=blk.config.flowsheet_costing_block.base_currency,
            bounds=(0, None),
            doc="Capital cost of unit operation",
        )

        # Get costing term for ozone addition
        expr = ZeroOrderCostingData._get_ozone_capital_cost(blk, A, B, C, D)

        # Add costing term for AOP addition
        expr += ZeroOrderCostingData._get_aop_capital_cost(blk, E, F)

        blk.capital_cost_constraint = pyo.Constraint(expr=blk.capital_cost == expr)

        # Register flows
        blk.config.flowsheet_costing_block.cost_flow(
            blk.unit_model.electricity[t0], "electricity"
        )
        blk.config.flowsheet_costing_block.cost_flow(
            blk.unit_model.chemical_flow_mass[t0], "hydrogen_peroxide"
        )

    def cost_supercritical_salt_precipitation(blk):
        """
        General method for costing supercritical salt precipitation unit.
        """
        t0 = blk.flowsheet().time.first()

        # Get parameter dict from database
        parameter_dict = blk.unit_model.config.database.get_unit_operation_parameters(
            blk.unit_model._tech_type, subtype=blk.unit_model.config.process_subtype
        )

        # Get costing parameter sub-block for this technology
        A, B, C, D = _get_tech_parameters(
            blk,
            parameter_dict,
            blk.unit_model.config.process_subtype,
            [
                "installation_factor",
                "equipment_cost",
                "base_flowrate",
                "scaling_exponent",
            ],
        )

        sizing_term = pyo.units.convert(
            (blk.unit_model.flow_mass_in[t0] / C),
            to_units=pyo.units.dimensionless,
        )

        # Determine if a costing factor is required
        factor = parameter_dict["capital_cost"]["cost_factor"]

        # Add cost variable and constraint
        blk.capital_cost = pyo.Var(
            initialize=1,
            units=blk.config.flowsheet_costing_block.base_currency,
            bounds=(0, None),
            doc="Capital cost of unit operation",
        )

        expr = pyo.units.convert(
            A * B * sizing_term**D,
            to_units=blk.config.flowsheet_costing_block.base_currency,
        )

        if factor == "TPEC":
            expr *= blk.config.flowsheet_costing_block.TPEC
        elif factor == "TIC":
            expr *= blk.config.flowsheet_costing_block.TIC

        blk.capital_cost_constraint = pyo.Constraint(expr=blk.capital_cost == expr)

        # Register flows
        blk.config.flowsheet_costing_block.cost_flow(
            blk.unit_model.electricity[t0], "electricity"
        )

    def cost_uv(blk):
        """
        General method for costing UV reactor units. Capital cost is based on
        the inlet flow, UV reduced equivalent dosage, and UV transmittance at
        the inlet.
        """
        t0 = blk.flowsheet().time.first()
        # Add cost variable and constraint
        blk.capital_cost = pyo.Var(
            initialize=1,
            units=blk.config.flowsheet_costing_block.base_currency,
            bounds=(0, None),
            doc="Capital cost of unit operation",
        )

        # Get parameter dict from database
        parameter_dict = blk.unit_model.config.database.get_unit_operation_parameters(
            blk.unit_model._tech_type, subtype=blk.unit_model.config.process_subtype
        )

        # Get costing parameter sub-block for this technology
        A, B, C, D = _get_tech_parameters(
            blk,
            parameter_dict,
            blk.unit_model.config.process_subtype,
            [
                "uv_capital_a_parameter",
                "uv_capital_b_parameter",
                "uv_capital_c_parameter",
                "uv_capital_d_parameter",
            ],
        )

        expr = ZeroOrderCostingData._get_uv_capital_cost(blk, A, B, C, D)

        # Determine if a costing factor is required
        factor = parameter_dict["capital_cost"]["cost_factor"]

        if factor == "TPEC":
            expr *= blk.config.flowsheet_costing_block.TPEC
        elif factor == "TIC":
            expr *= blk.config.flowsheet_costing_block.TIC

        blk.capital_cost_constraint = pyo.Constraint(expr=blk.capital_cost == expr)

        # Register flows
        blk.config.flowsheet_costing_block.cost_flow(
            blk.unit_model.electricity[t0], "electricity"
        )

    def cost_uv_aop(blk):
        t0 = blk.flowsheet().time.first()

        # Add cost variable and constraint
        blk.capital_cost = pyo.Var(
            initialize=1,
            units=blk.config.flowsheet_costing_block.base_currency,
            bounds=(0, None),
            doc="Capital cost of unit operation",
        )
        # Get parameter dict from database
        parameter_dict = blk.unit_model.config.database.get_unit_operation_parameters(
            blk.unit_model._tech_type, subtype=blk.unit_model.config.process_subtype
        )

        # Get costing parameter sub-block for this technology
        A, B, C, D, E, F = _get_tech_parameters(
            blk,
            parameter_dict,
            blk.unit_model.config.process_subtype,
            [
                "uv_capital_a_parameter",
                "uv_capital_b_parameter",
                "uv_capital_c_parameter",
                "uv_capital_d_parameter",
                "aop_capital_a_parameter",
                "aop_capital_b_parameter",
            ],
        )

        expr = ZeroOrderCostingData._get_uv_capital_cost(blk, A, B, C, D)
        expr += ZeroOrderCostingData._get_aop_capital_cost(blk, E, F)

        # Determine if a costing factor is required
        factor = parameter_dict["capital_cost"]["cost_factor"]
        if factor == "TPEC":
            expr *= blk.config.flowsheet_costing_block.TPEC
        elif factor == "TIC":
            expr *= blk.config.flowsheet_costing_block.TIC

        blk.capital_cost_constraint = pyo.Constraint(expr=blk.capital_cost == expr)

        # Register flows
        blk.config.flowsheet_costing_block.cost_flow(
            blk.unit_model.electricity[t0], "electricity"
        )

        # TODO: Check whether chemical flow cost was accounted for originally
        # and if should be in case study verification
        blk.config.flowsheet_costing_block.cost_flow(
            blk.unit_model.chemical_flow_mass[t0], "hydrogen_peroxide"
        )

    def cost_evaporation_pond(blk):
        """
        General method for costing evaporation pond. Capital cost is based on the pond area and
        other pond construction parameters.
        """

        t0 = blk.flowsheet().time.first()

        # Get parameter dict from database
        parameter_dict = blk.unit_model.config.database.get_unit_operation_parameters(
            blk.unit_model._tech_type, subtype=blk.unit_model.config.process_subtype
        )

        # Get costing parameter sub-block for this technology
        (
            A,
            B,
            C,
            D,
            E,
            liner_thickness,
            land_cost,
            land_clearing_cost,
        ) = _get_tech_parameters(
            blk,
            parameter_dict,
            blk.unit_model.config.process_subtype,
            [
                "cost_per_acre_a_parameter",
                "cost_per_acre_b_parameter",
                "cost_per_acre_c_parameter",
                "cost_per_acre_d_parameter",
                "cost_per_acre_e_parameter",
                "liner_thickness",
                "land_cost",
                "land_clearing_cost",
            ],
        )

        # Add cost variable and constraint
        blk.capital_cost = pyo.Var(
            initialize=1,
            units=blk.config.flowsheet_costing_block.base_currency,
            bounds=(0, None),
            doc="Capital cost of unit operation",
        )

        expr = pyo.units.convert(
            blk.unit_model.adj_area[t0]
            * (
                A
                + B * liner_thickness
                + C * land_cost
                + D * land_clearing_cost
                + E * blk.unit_model.dike_height[t0]
            ),
            to_units=blk.config.flowsheet_costing_block.base_currency,
        )

        blk.capital_cost_constraint = pyo.Constraint(expr=blk.capital_cost == expr)

<<<<<<< HEAD
=======
        # Register flows
>>>>>>> 0feacb27
        blk.config.flowsheet_costing_block.cost_flow(
            blk.unit_model.electricity[t0], "electricity"
        )

    def cost_filter_press(blk):
        """
        General method for costing belt filter press. Capital cost is a function
        of flow in gal/hr.
        """
        t0 = blk.flowsheet().time.first()
        # Add cost variable and constraint
        blk.capital_cost = pyo.Var(
            initialize=1,
            units=blk.config.flowsheet_costing_block.base_currency,
            bounds=(0, None),
            doc="Capital cost of unit operation",
        )

        Q = pyo.units.convert(
            blk.unit_model.properties_in[t0].flow_vol,
            to_units=pyo.units.gal / pyo.units.hr,
        )

        # Get parameter dict from database
        parameter_dict = blk.unit_model.config.database.get_unit_operation_parameters(
            blk.unit_model._tech_type, subtype=blk.unit_model.config.process_subtype
        )

        # Get costing parameter sub-block for this technology
        A, B = _get_tech_parameters(
            blk,
            parameter_dict,
            blk.unit_model.config.process_subtype,
            ["capital_a_parameter", "capital_b_parameter"],
        )

        # Determine if a costing factor is required
        factor = parameter_dict["capital_cost"]["cost_factor"]

        expr = pyo.units.convert(
            A * Q + B, to_units=blk.config.flowsheet_costing_block.base_currency
        )

        blk.capital_cost_constraint = pyo.Constraint(expr=blk.capital_cost == expr)

        # Register flows
        blk.config.flowsheet_costing_block.cost_flow(
            blk.unit_model.electricity[t0], "electricity"
        )

    def cost_landfill(blk, number_of_parallel_units=1):
        """
        General method for costing landfill. Capital cost is based on the total mass and
        capacity basis.

        Args:
            number_of_parallel_units (int, optional) - cost this unit as
                        number_of_parallel_units parallel units (default: 1)
        """

        t0 = blk.flowsheet().time.first()
        sizing_term = blk.unit_model.total_mass[t0] / blk.unit_model.capacity_basis[t0]

        # Get parameter dict from database
        parameter_dict = blk.unit_model.config.database.get_unit_operation_parameters(
            blk.unit_model._tech_type, subtype=blk.unit_model.config.process_subtype
        )

        # Get costing parameter sub-block for this technology
        A, B = _get_tech_parameters(
            blk,
            parameter_dict,
            blk.unit_model.config.process_subtype,
            ["capital_a_parameter", "capital_b_parameter"],
        )

        # Determine if a costing factor is required
        factor = parameter_dict["capital_cost"]["cost_factor"]

        # Call general power law costing method
        ZeroOrderCostingData._general_power_law_form(
            blk, A, B, sizing_term, factor, number_of_parallel_units
        )

        # Register flows
        blk.config.flowsheet_costing_block.cost_flow(
            blk.unit_model.electricity[t0], "electricity"
        )

    def cost_well_field(blk):
        """
        General method for costing well fields. Capital cost is based on well field
        construction and pipe costs.
        """

        t0 = blk.flowsheet().time.first()

        # Get parameter dict from database
        parameter_dict = blk.unit_model.config.database.get_unit_operation_parameters(
            blk.unit_model._tech_type, subtype=blk.unit_model.config.process_subtype
        )

        # Get costing parameter sub-block for this technology
        A, B, pipe_cost_basis = _get_tech_parameters(
            blk,
            parameter_dict,
            blk.unit_model.config.process_subtype,
            ["capital_a_parameter", "capital_b_parameter", "pipe_cost_basis"],
        )

        # Determine if a costing factor is required
        factor = parameter_dict["capital_cost"]["cost_factor"]

        # Add cost variable and constraint
        blk.capital_cost = pyo.Var(
            initialize=1,
            units=blk.config.flowsheet_costing_block.base_currency,
            bounds=(0, None),
            doc="Capital cost of unit operation",
        )

        Q = pyo.units.convert(
            blk.unit_model.properties[t0].flow_vol
            / (pyo.units.m**3 / pyo.units.hour),
            to_units=pyo.units.dimensionless,
        )
        expr = pyo.units.convert(
            A * Q**B
            + (
                pipe_cost_basis
                * blk.unit_model.pipe_distance[t0]
                * blk.unit_model.pipe_diameter[t0]
            ),
            to_units=blk.config.flowsheet_costing_block.base_currency,
        )

        if factor == "TPEC":
            expr *= blk.config.flowsheet_costing_block.TPEC
        elif factor == "TIC":
            expr *= blk.config.flowsheet_costing_block.TIC

        blk.capital_cost_constraint = pyo.Constraint(expr=blk.capital_cost == expr)

        # Register flows
        blk.config.flowsheet_costing_block.cost_flow(
            blk.unit_model.electricity[t0], "electricity"
        )

    def cost_nanofiltration(blk, number_of_parallel_units=1):
        """
        General method for costing nanofiltration. Costing is carried out
        using either the general_power_law form or the standard form which
        computes membrane cost and replacement rate.

        Args:
            number_of_parallel_units (int, optional) - cost this unit as
                        number_of_parallel_units parallel units (default: 1)
        """
        # Get cost method for this technology
        cost_method = _get_unit_cost_method(blk)
        valid_methods = ["cost_power_law_flow", "cost_membrane"]
        if cost_method == "cost_power_law_flow":
            ZeroOrderCostingData.cost_power_law_flow(blk, number_of_parallel_units)
        elif cost_method == "cost_membrane":
            # NOTE: number of units does not matter for cost_membrane
            #       as its a linear function of membrane area
            ZeroOrderCostingData.cost_membrane(blk)
        else:
            raise KeyError(
                f"{cost_method} is not a relevant cost method for "
                f"{blk.unit_model._tech_type}. Specify one of the following "
                f"cost methods in the unit's YAML file: {valid_methods}"
            )

    def cost_membrane(blk):
        """
        Get membrane cost based on membrane area and unit membrane costs
        as well as fixed operating cost for membrane replacement.
        """
        t0 = blk.flowsheet().time.first()

        # Get parameter dict from database
        parameter_dict = blk.unit_model.config.database.get_unit_operation_parameters(
            blk.unit_model._tech_type, subtype=blk.unit_model.config.process_subtype
        )
        # Get costing parameter sub-block for this technology
        mem_cost, rep_rate = _get_tech_parameters(
            blk,
            parameter_dict,
            blk.unit_model.config.process_subtype,
            ["membrane_cost", "membrane_replacement_rate"],
        )

        # Add cost variable and constraint
        blk.capital_cost = pyo.Var(
            initialize=1,
            units=blk.config.flowsheet_costing_block.base_currency,
            bounds=(0, None),
            doc="Capital cost of unit operation",
        )

        blk.variable_operating_cost = pyo.Var(
            initialize=1,
            units=blk.config.flowsheet_costing_block.base_currency
            / blk.config.flowsheet_costing_block.base_period,
            bounds=(0, None),
            doc="Fixed operating cost of unit operation",
        )

        capex_expr = pyo.units.convert(
            mem_cost
            * pyo.units.convert(blk.unit_model.area, to_units=pyo.units.m**2),
            to_units=blk.config.flowsheet_costing_block.base_currency,
        )

        # Determine if a costing factor is required
        factor = parameter_dict["capital_cost"]["cost_factor"]
        if factor == "TPEC":
            capex_expr *= blk.config.flowsheet_costing_block.TPEC
        elif factor == "TIC":
            capex_expr *= blk.config.flowsheet_costing_block.TIC

        blk.capital_cost_constraint = pyo.Constraint(
            expr=blk.capital_cost == capex_expr
        )

        blk.variable_operating_cost_constraint = pyo.Constraint(
            expr=blk.variable_operating_cost
            == pyo.units.convert(
                rep_rate
                * mem_cost
                * pyo.units.convert(blk.unit_model.area, to_units=pyo.units.m**2),
                to_units=blk.config.flowsheet_costing_block.base_currency
                / blk.config.flowsheet_costing_block.base_period,
            )
        )

    def cost_photothermal_membrane(blk):
        """
        General method for costing photothermal membrane.
        """
        t0 = blk.flowsheet().time.first()

        # Get parameter dict from database
        parameter_dict = blk.unit_model.config.database.get_unit_operation_parameters(
            blk.unit_model._tech_type, subtype=blk.unit_model.config.process_subtype
        )

        # Get costing parameter sub-block for this technology
        memb_cost = _get_tech_parameters(
            blk,
            parameter_dict,
            blk.unit_model.config.process_subtype,
            ["membrane_cost"],
        )

        # Add cost variable and constraint
        blk.capital_cost = pyo.Var(
            initialize=1,
            units=blk.config.flowsheet_costing_block.base_currency,
            bounds=(0, None),
            doc="Capital cost of unit operation",
        )

        expr = pyo.units.convert(
            blk.unit_model.properties_byproduct[t0].flow_mass_comp["H2O"]
            / blk.unit_model.water_flux
            * memb_cost,
            to_units=blk.config.flowsheet_costing_block.base_currency,
        )

        # Determine if a costing factor is required
        factor = parameter_dict["capital_cost"]["cost_factor"]

        if factor == "TPEC":
            expr *= blk.config.flowsheet_costing_block.TPEC
        elif factor == "TIC":
            expr *= blk.config.flowsheet_costing_block.TIC

        blk.capital_cost_constraint = pyo.Constraint(expr=blk.capital_cost == expr)

    def cost_CANDOP(blk):
        """
        General method for costing CANDO+P reactor.
        """
        t0 = blk.flowsheet().time.first()

        # Get parameter dict from database
        parameter_dict = blk.unit_model.config.database.get_unit_operation_parameters(
            blk.unit_model._tech_type, subtype=blk.unit_model.config.process_subtype
        )

        # Get costing parameter sub-block for this technology
        size_param, size_cost = _get_tech_parameters(
            blk,
            parameter_dict,
            blk.unit_model.config.process_subtype,
            ["sizing_parameter", "sizing_cost"],
        )

        # Add cost variable and constraint
        blk.capital_cost = pyo.Var(
            initialize=1,
            units=blk.config.flowsheet_costing_block.base_currency,
            bounds=(0, None),
            doc="Capital cost of unit operation",
        )

        expr = pyo.units.convert(
            blk.unit_model.properties_in[t0].flow_vol * size_param * size_cost,
            to_units=blk.config.flowsheet_costing_block.base_currency,
        )

        # Determine if a costing factor is required
        factor = parameter_dict["capital_cost"]["cost_factor"]

        if factor == "TPEC":
            expr *= blk.config.flowsheet_costing_block.TPEC
        elif factor == "TIC":
            expr *= blk.config.flowsheet_costing_block.TIC

        blk.capital_cost_constraint = pyo.Constraint(expr=blk.capital_cost == expr)

        # Register flows
        blk.config.flowsheet_costing_block.cost_flow(
            blk.unit_model.electricity[t0], "electricity"
        )

    def _get_ozone_capital_cost(blk, A, B, C, D):
        """
        Generate expressions for capital cost of ozonation system.
        """
        t0 = blk.flowsheet().time.first()

        ln_Q = pyo.log(
            pyo.units.convert(
                blk.unit_model.properties_in[t0].flow_vol
                / (pyo.units.m**3 / pyo.units.hour),
                to_units=pyo.units.dimensionless,
            )
        )
        dosage = pyo.units.convert(
            blk.unit_model.ozone_consumption[t0] / (pyo.units.mg / pyo.units.liter),
            to_units=pyo.units.dimensionless,
        )

        expr = pyo.units.convert(
            A + B * dosage + C * ln_Q + D * dosage * ln_Q,
            to_units=blk.config.flowsheet_costing_block.base_currency,
        )

        return expr

    def _get_uv_capital_cost(blk, A, B, C, D):
        """
        Generate expression for capital cost of UV reactor.
        """
        t0 = blk.flowsheet().time.first()

        Q = pyo.units.convert(
            pyo.units.convert(
                blk.unit_model.properties_in[t0].flow_vol,
                to_units=pyo.units.Mgallons / pyo.units.day,
            )
            / (pyo.units.Mgallons / pyo.units.day),
            to_units=pyo.units.dimensionless,
        )

        uv_dose = pyo.units.convert(
            blk.unit_model.uv_reduced_equivalent_dose[t0]
            / (pyo.units.mJ / pyo.units.cm**2),
            to_units=pyo.units.dimensionless,
        )

        uvt_in = blk.unit_model.uv_transmittance_in[t0]

        expr = pyo.units.convert(
            A * Q + B * uv_dose * Q + C * (Q * uvt_in) ** 7 + D * uv_dose * Q * uvt_in,
            to_units=blk.config.flowsheet_costing_block.base_currency,
        )

        return expr

    def _get_aop_capital_cost(blk, A, B):
        """
        Generate expression for capital cost due to AOP addition.
        """
        t0 = blk.flowsheet().time.first()

        chemical_flow_mass = pyo.units.convert(
            blk.unit_model.chemical_flow_mass[t0], to_units=pyo.units.lb / pyo.units.day
        )
        expr = pyo.units.convert(
            A
            * pyo.units.convert(
                chemical_flow_mass / (pyo.units.lb / pyo.units.day),
                to_units=pyo.units.dimensionless,
            )
            ** B,
            to_units=blk.config.flowsheet_costing_block.base_currency,
        )

        return expr

    def _general_power_law_form(
        blk, A, B, sizing_term, factor=None, number_of_parallel_units=1
    ):
        """
        General method for building power law costing expressions.

        Args:
            number_of_parallel_units (int, optional) - cost this unit as
                        number_of_parallel_units parallel units (default: 1)
        """
        blk.capital_cost = pyo.Var(
            initialize=1,
            units=blk.config.flowsheet_costing_block.base_currency,
            bounds=(0, None),
            doc="Capital cost of unit operation",
        )

        expr = pyo.units.convert(
            A
            * (
                pyo.units.convert(sizing_term, to_units=pyo.units.dimensionless)
                / number_of_parallel_units
            )
            ** B,
            to_units=blk.config.flowsheet_costing_block.base_currency,
        )

        expr *= number_of_parallel_units

        if factor == "TPEC":
            expr *= blk.config.flowsheet_costing_block.TPEC
        elif factor == "TIC":
            expr *= blk.config.flowsheet_costing_block.TIC

        blk.capital_cost_constraint = pyo.Constraint(expr=blk.capital_cost == expr)

    # -------------------------------------------------------------------------
    # Map costing methods to unit model classes
    unit_mapping = {
        ZeroOrderBase: cost_power_law_flow,
        ATHTLZO: cost_autothermal_hydrothermal_liquefaction,
        BrineConcentratorZO: cost_brine_concentrator,
        ChemicalAdditionZO: cost_chemical_addition,
        ChlorinationZO: cost_chlorination,
        CoagulationFlocculationZO: cost_coag_and_floc,
        DeepWellInjectionZO: cost_deep_well_injection,
        DMBRZO: cost_dmbr,
        ElectroNPZO: cost_electrochemical_nutrient_removal,
        FixedBedZO: cost_fixed_bed,
        GACZO: cost_gac,
        LandfillZO: cost_landfill,
        MABRZO: cost_mabr,
        HTGZO: cost_hydrothermal_gasification,
        IonExchangeZO: cost_ion_exchange,
        IronManganeseRemovalZO: cost_iron_and_manganese_removal,
        MetabZO: cost_metab,
        NanofiltrationZO: cost_nanofiltration,
        OzoneZO: cost_ozonation,
        OzoneAOPZO: cost_ozonation_aop,
        PumpElectricityZO: cost_pump_electricity,
        SaltPrecipitationZO: cost_supercritical_salt_precipitation,
        SedimentationZO: cost_sedimentation,
        StorageTankZO: cost_storage_tank,
        SurfaceDischargeZO: cost_surface_discharge,
        UVZO: cost_uv,
        UVAOPZO: cost_uv_aop,
        EvaporationPondZO: cost_evaporation_pond,
        FilterPressZO: cost_filter_press,
        WellFieldZO: cost_well_field,
        PhotothermalMembraneZO: cost_photothermal_membrane,
        CANDOPZO: cost_CANDOP,
    }


def _get_tech_parameters(blk, parameter_dict, subtype, param_list):
    """
    First, need to check to see if a Block with parameters for this technology
    exists.
    Second, to handle technology subtypes all parameters need to be indexed by
    subtype. We will dynamically add subtypes to the indexing set and Vars as
    required.
    """
    # Check to see in parameter Block already exists
    try:
        # Try to get parameter Block from costing package
        pblock = getattr(blk.config.flowsheet_costing_block, blk.unit_model._tech_type)
    except AttributeError:
        # Parameter Block for this technology hasn't been added yet. Create it.
        pblock = pyo.Block()

        # Add block to FlowsheetCostingBlock
        blk.config.flowsheet_costing_block.add_component(
            blk.unit_model._tech_type, pblock
        )

        # Add subtype Set to Block
        pblock.subtype_set = pyo.Set()

        # Add required Vars
        for p in param_list:
            try:
                vobj = pyo.Var(
                    pblock.subtype_set,
                    units=getattr(
                        pyo.units, parameter_dict["capital_cost"][p]["units"]
                    ),
                )
                pblock.add_component(p, vobj)
            except KeyError:
                raise KeyError(
                    "Error when trying to retrieve costing parameter "
                    "for {p}. Please check the YAML "
                    "file for this technology for errors.".format(p=p)
                )

    # Check to see if required subtype is in subtype_set
    vlist = []
    if subtype not in pblock.subtype_set:
        # Need to add subtype and set Vars
        pblock.subtype_set.add(subtype)

        # Set vars
        for p in param_list:
            vobj = getattr(pblock, p)
            vobj[subtype].fix(
                float(parameter_dict["capital_cost"][p]["value"])
                * getattr(pyo.units, parameter_dict["capital_cost"][p]["units"])
            )
            vlist.append(vobj[subtype])
    else:
        for p in param_list:
            vobj = getattr(pblock, p)
            vlist.append(vobj[subtype])

    # add conditional for cases where there is only one parameter returned
    if len(vlist) == 1:
        return vlist[0]
    else:
        return tuple(x for x in vlist)


def _get_unit_cost_method(blk):
    """
    Get a specified cost_method if one is defined in the YAML file.
    This is meant for units with different cost methods between subtypes.
    """
    # Get parameter dict from database
    parameter_dict = blk.unit_model.config.database.get_unit_operation_parameters(
        blk.unit_model._tech_type, subtype=blk.unit_model.config.process_subtype
    )

    if "cost_method" not in parameter_dict["capital_cost"]:
        raise KeyError(
            f"Costing for {blk.unit_model._tech_type} requires a cost_method argument, however "
            f"this was not defined for process sub-type {blk.unit_model.config.process_subtype}."
        )

    return parameter_dict["capital_cost"]["cost_method"]


def _load_case_study_definition(self):
    """
    Load data from case study definition file into a Python dict.

    If users did not provide a definition file as a config argument, the
    default definition from the WaterTap techno-economic database is used.
    """
    source_file = self.config.case_study_definition
    if source_file is None:
        source_file = os.path.join(
            os.path.dirname(os.path.abspath(__file__)),
            "..",
            "data",
            "techno_economic",
            "default_case_study.yaml",
        )

    try:
        with open(source_file, "r") as f:
            lines = f.read()
            f.close()
    except OSError:
        raise OSError(
            "Could not find specified case study definition file. "
            "Please check the path provided."
        )

    return yaml.load(lines, yaml.Loader)<|MERGE_RESOLUTION|>--- conflicted
+++ resolved
@@ -2225,10 +2225,7 @@
 
         blk.capital_cost_constraint = pyo.Constraint(expr=blk.capital_cost == expr)
 
-<<<<<<< HEAD
-=======
         # Register flows
->>>>>>> 0feacb27
         blk.config.flowsheet_costing_block.cost_flow(
             blk.unit_model.electricity[t0], "electricity"
         )

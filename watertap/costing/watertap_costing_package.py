--- conflicted
+++ resolved
@@ -1,860 +1,851 @@
-###############################################################################
-# WaterTAP Copyright (c) 2021, The Regents of the University of California,
-# through Lawrence Berkeley National Laboratory, Oak Ridge National
-# Laboratory, National Renewable Energy Laboratory, and National Energy
-# Technology Laboratory (subject to receipt of any required approvals from
-# the U.S. Dept. of Energy). All rights reserved.
-#
-# Please see the files COPYRIGHT.md and LICENSE.md for full copyright and license
-# information, respectively. These files are also available online at the URL
-# "https://github.com/watertap-org/watertap/"
-#
-###############################################################################
-
-from enum import Enum
-
-import pyomo.environ as pyo
-
-from pyomo.util.calc_var_value import calculate_variable_from_constraint
-
-from idaes.core.util.exceptions import ConfigurationError
-from idaes.core.util.misc import StrEnum
-from idaes.core import declare_process_block_class
-from idaes.generic_models.costing.costing_base import (
-    FlowsheetCostingBlockData,
-    register_idaes_currency_units,
-)
-
-from idaes.generic_models.unit_models import Mixer
-
-from watertap.unit_models import (
-    ReverseOsmosis0D,
-    ReverseOsmosis1D,
-    NanoFiltration0D,
-    NanofiltrationZO,
-    PressureExchanger,
-    Crystallization,
-    Pump,
-    EnergyRecoveryDevice,
-)
-
-
-class ROType(StrEnum):
-    standard = "standard"
-    high_pressure = "high_pressure"
-
-
-class PumpType(StrEnum):
-    low_pressure = "low_pressure"
-    high_pressure = "high_pressure"
-
-
-class EnergyRecoveryDeviceType(StrEnum):
-    default = "default"
-    pressure_exchanger = "pressure_exchanger"
-
-
-class MixerType(StrEnum):
-    default = "default"
-    NaOCl = "NaOCl"
-    CaOH2 = "CaOH2"
-
-
-class CrystallizerCostType(StrEnum):
-    default = "default"
-    mass_basis = "mass_basis"
-    volume_basis = "volume_basis"
-
-
-@declare_process_block_class("WaterTAPCosting")
-class WaterTAPCostingData(FlowsheetCostingBlockData):
-    def build(self):
-        super().build()
-        self._registered_LCOWs = {}
-
-    def build_global_params(self):
-
-        # Register currency and conversion rates based on CE Index
-        register_idaes_currency_units()
-
-        # Set the base year for all costs
-        self.base_currency = pyo.units.USD_2018
-        # Set a base period for all operating costs
-        self.base_period = pyo.units.year
-
-        # Build flowsheet level costing components
-        # This is package specific
-        self.load_factor = pyo.Var(
-            initialize=0.9,
-            doc="Load factor [fraction of uptime]",
-            units=pyo.units.dimensionless,
-        )
-        self.factor_total_investment = pyo.Var(
-            initialize=2,
-            doc="Total investment factor [investment cost/equipment cost]",
-            units=pyo.units.dimensionless,
-        )
-        self.factor_maintenance_labor_chemical = pyo.Var(
-            initialize=0.03,
-            doc="Maintenance-labor-chemical factor [fraction of investment cost/year]",
-            units=pyo.units.year**-1,
-        )
-        self.factor_capital_annualization = pyo.Var(
-            initialize=0.1,
-            doc="Capital annualization factor [fraction of investment cost/year]",
-            units=pyo.units.year**-1,
-        )
-        self.factor_membrane_replacement = pyo.Var(
-            initialize=0.2,
-            doc="Membrane replacement factor [fraction of membrane replaced/year]",
-            units=pyo.units.year**-1,
-        )
-        self.reverse_osmosis_membrane_cost = pyo.Var(
-            initialize=30,
-            doc="Membrane cost",
-            units=self.base_currency / (pyo.units.meter**2),
-        )
-        self.reverse_osmosis_high_pressure_membrane_cost = pyo.Var(
-            initialize=75,
-            doc="Membrane cost",
-            units=self.base_currency / (pyo.units.meter**2),
-        )
-        self.nanofiltration_membrane_cost = pyo.Var(
-            initialize=15,
-            doc="Membrane cost",
-            units=self.base_currency / (pyo.units.meter**2),
-        )
-        self.high_pressure_pump_cost = pyo.Var(
-            initialize=53 / 1e5 * 3600,
-            doc="High pressure pump cost",
-            units=self.base_currency / pyo.units.watt,
-        )
-        self.low_pressure_pump_cost = pyo.Var(
-            initialize=889,
-            doc="Low pressure pump cost",
-            units=self.base_currency / (pyo.units.liter / pyo.units.second),
-        )
-        self.erd_pressure_exchanger_cost = pyo.Var(
-            initialize=535,
-            doc="Pressure exchanger cost",
-            units=self.base_currency / (pyo.units.meter**3 / pyo.units.hours),
-        )
-        self.pressure_exchanger_cost = pyo.Var(
-            initialize=535,
-            doc="Pressure exchanger cost",
-            units=self.base_currency / (pyo.units.meter**3 / pyo.units.hours),
-        )
-        self.energy_recovery_device_linear_coefficient = pyo.Var(
-            initialize=3134.7,
-            doc="Energy recovery device linear coefficient",
-            units=self.base_currency,
-        )
-        self.energy_recovery_device_exponent = pyo.Var(
-            initialize=0.58,
-            doc="Energy recovery device exponent",
-            units=pyo.units.dimensionless,
-        )
-        self.mixer_unit_cost = pyo.Var(
-            initialize=361,
-            doc="Mixer cost",
-            units=self.base_currency / (pyo.units.liters / pyo.units.second),
-        )
-        self.naocl_mixer_unit_cost = pyo.Var(
-            initialize=5.08,
-            doc="NaOCl mixer cost",
-            units=self.base_currency / (pyo.units.m**3 / pyo.units.day),
-        )
-        self.caoh2_mixer_unit_cost = pyo.Var(
-            initialize=792.8 * 2.20462,
-            doc="Ca(OH)2 mixer cost",
-            units=self.base_currency / (pyo.units.kg / pyo.units.day),
-        )
-
-        self.electricity_base_cost = pyo.Param(
-            mutable=True,
-            initialize=0.07,
-            doc="Electricity cost",
-            units=self.base_currency / pyo.units.kWh,
-        )
-        self.naocl_cost = pyo.Param(
-            initialize=0.23, doc="NaOCl cost", units=self.base_currency / pyo.units.kg
-        )
-        self.naocl_purity = pyo.Param(
-            mutable=True,
-            initialize=0.15,
-            doc="NaOCl purity",
-            units=pyo.units.dimensionless,
-        )
-        self.caoh2_cost = pyo.Param(
-            mutable=True,
-            initialize=0.12,
-            doc="CaOH2 cost",
-            units=self.base_currency / pyo.units.kg,
-        )
-        self.caoh2_purity = pyo.Param(
-            mutable=True,
-            initialize=1,
-            doc="CaOH2 purity",
-            units=pyo.units.dimensionless,
-        )
-
-        self.fc_crystallizer_fob_unit_cost = pyo.Var(
-            initialize=675000,
-            doc="Forced circulation crystallizer reference free-on-board cost (Woods, 2007)",
-            units=pyo.units.USD_2007,
-        )
-
-        self.fc_crystallizer_ref_capacity = pyo.Var(
-            initialize=1,
-            doc="Forced circulation crystallizer reference crystal capacity (Woods, 2007)",
-            units=pyo.units.kg / pyo.units.s,
-        )
-
-        self.fc_crystallizer_ref_exponent = pyo.Var(
-            initialize=0.53,
-            doc="Forced circulation crystallizer cost exponent factor (Woods, 2007)",
-            units=pyo.units.dimensionless,
-        )
-
-        self.fc_crystallizer_iec_percent = pyo.Var(
-            initialize=1.43,
-            doc="Forced circulation crystallizer installed equipment cost (Diab and Gerogiorgis, 2017)",
-            units=pyo.units.dimensionless,
-        )
-
-        self.fc_crystallizer_volume_cost = pyo.Var(
-            initialize=16320,
-            doc="Forced circulation crystallizer cost per volume (Yusuf et al., 2019)",
-            units=pyo.units.USD_2007,  ## TODO: Needs confirmation, but data is from Perry apparently
-        )
-
-        self.fc_crystallizer_vol_basis_exponent = pyo.Var(
-            initialize=0.47,
-            doc="Forced circulation crystallizer volume-based cost exponent (Yusuf et al., 2019)",
-            units=pyo.units.dimensionless,
-        )
-
-        # fix the parameters
-        for var in self.component_objects(pyo.Var):
-            var.fix()
-
-        # Define standard material flows and costs
-        self.defined_flows["electricity"] = self.electricity_base_cost
-        self.defined_flows["NaOCl"] = self.naocl_cost / self.naocl_purity
-        self.defined_flows["CaOH2"] = self.caoh2_cost / self.caoh2_purity
-
-    def build_process_costs(self):
-        self.total_capital_cost = pyo.Expression(
-            expr=self.aggregate_capital_cost, doc="Total capital cost"
-        )
-        self.total_investment_cost = pyo.Var(
-            initialize=1e3,
-            domain=pyo.NonNegativeReals,
-            doc="Total investment cost",
-            units=self.base_currency,
-        )
-        self.maintenance_labor_chemical_operating_cost = pyo.Var(
-            initialize=1e3,
-            domain=pyo.NonNegativeReals,
-            doc="Maintenance-labor-chemical operating cost",
-            units=self.base_currency / self.base_period,
-        )
-        self.total_operating_cost = pyo.Var(
-            initialize=1e3,
-            domain=pyo.NonNegativeReals,
-            doc="Total operating cost",
-            units=self.base_currency / self.base_period,
-        )
-
-        self.total_investment_cost_constraint = pyo.Constraint(
-            expr=self.total_investment_cost
-            == self.factor_total_investment * self.total_capital_cost
-        )
-        self.maintenance_labor_chemical_operating_cost_constraint = pyo.Constraint(
-            expr=self.maintenance_labor_chemical_operating_cost
-            == self.factor_maintenance_labor_chemical * self.total_investment_cost
-        )
-
-        self.total_operating_cost_constraint = pyo.Constraint(
-            expr=self.total_operating_cost
-            == self.maintenance_labor_chemical_operating_cost
-            + self.aggregate_fixed_operating_cost
-            + self.aggregate_variable_operating_cost
-            + sum(self.aggregate_flow_costs.values()) * self.load_factor
-        )
-
-    def initialize_build(self):
-        calculate_variable_from_constraint(
-            self.total_investment_cost, self.total_investment_cost_constraint
-        )
-        calculate_variable_from_constraint(
-            self.maintenance_labor_chemical_operating_cost,
-            self.maintenance_labor_chemical_operating_cost_constraint,
-        )
-        calculate_variable_from_constraint(
-            self.total_operating_cost, self.total_operating_cost_constraint
-        )
-
-        for var, con in self._registered_LCOWs.values():
-            calculate_variable_from_constraint(var, con)
-
-    def add_LCOW(self, flow_rate, name="LCOW"):
-        """
-        Add Levelized Cost of Water (LCOW) to costing block.
-        Args:
-            flow_rate - flow rate of water (volumetric) to be used in
-                        calculating LCOW
-            name (optional) - name for the LCOW variable (default: LCOW)
-        """
-
-        LCOW = pyo.Var(
-            doc=f"Levelized Cost of Water based on flow {flow_rate.name}",
-            units=self.base_currency / pyo.units.m**3,
-        )
-        self.add_component(name, LCOW)
-
-        LCOW_constraint = pyo.Constraint(
-            expr=LCOW
-            == (
-                self.total_investment_cost * self.factor_capital_annualization
-                + self.total_operating_cost
-            )
-            / (
-                pyo.units.convert(
-                    flow_rate, to_units=pyo.units.m**3 / self.base_period
-                )
-                * self.load_factor
-            ),
-            doc=f"Constraint for Levelized Cost of Water based on flow {flow_rate.name}",
-        )
-        self.add_component(name + "_constraint", LCOW_constraint)
-
-        self._registered_LCOWs[name] = (LCOW, LCOW_constraint)
-
-    def add_annual_water_production(self, flow_rate, name="annual_water_production"):
-        """
-        Add annual water production to costing block.
-        Args:
-            flow_rate - flow rate of water (volumetric) to be used in
-                        calculating annual water production
-            name (optional) - name for the annual water productionvariable
-                              Expression (default: annual_water_production)
-        """
-        self.add_component(
-            name,
-            pyo.Expression(
-                expr=(
-                    pyo.units.convert(
-                        flow_rate, to_units=pyo.units.m**3 / self.base_period
-                    )
-                    * self.load_factor
-                ),
-                doc=f"Annual water production based on flow {flow_rate.name}",
-            ),
-        )
-
-    def add_specific_energy_consumption(
-        self, flow_rate, name="specific_energy_consumption"
-    ):
-        """
-        Add specific energy consumption (kWh/m**3) to costing block.
-        Args:
-            flow_rate - flow rate of water (volumetric) to be used in
-                        calculating specific energy consumption
-            name (optional) - the name of the Expression for the specific
-                              energy consumption (default: specific_energy_consumption)
-        """
-
-        self.add_component(
-            name,
-            pyo.Expression(
-                expr=self.aggregate_flow_electricity
-                / pyo.units.convert(
-                    flow_rate, to_units=pyo.units.m**3 / pyo.units.hr
-                ),
-                doc=f"Specific energy consumption based on flow {flow_rate.name}",
-            ),
-        )
-
-    # Define costing methods supported by package
-    @staticmethod
-    def cost_nanofiltration(blk):
-        """
-        Nanofiltration costing method
-
-        TODO: describe equations
-        """
-        cost_membrane(
-            blk,
-            blk.costing_package.nanofiltration_membrane_cost,
-            blk.costing_package.factor_membrane_replacement,
-        )
-
-    @staticmethod
-    def cost_reverse_osmosis(blk, ro_type=ROType.standard):
-        """
-        Reverse osmosis costing method
-
-        TODO: describe equations
-
-        Args:
-            ro_type - ROType Enum indicating reverse osmosis type,
-                      default = ROType.standard
-        """
-        if ro_type == ROType.standard:
-            membrane_cost = blk.costing_package.reverse_osmosis_membrane_cost
-        elif ro_type == ROType.high_pressure:
-            membrane_cost = (
-                blk.costing_package.reverse_osmosis_high_pressure_membrane_cost
-            )
-        else:
-            raise ConfigurationError(
-                f"{blk.unit_model.name} received invalid argument for ro_type:"
-                f" {ro_type}. Argument must be a member of the ROType Enum."
-            )
-        cost_membrane(
-            blk, membrane_cost, blk.costing_package.factor_membrane_replacement
-        )
-
-    @staticmethod
-    def cost_pump(blk, pump_type=PumpType.high_pressure, cost_electricity_flow=True):
-        """
-        Pump costing method
-
-        TODO: describe equations
-
-        Args:
-            pump_type - PumpType Enum indicating pump type,
-                        default = PumpType.high_pressure
-            cost_electricity_flow - bool, if True, the Pump's work_mechanical will
-                                    be converted to kW and costed as an electricity
-                                    default = True
-        """
-        if pump_type == PumpType.high_pressure:
-            WaterTAPCostingData.cost_high_pressure_pump(blk, cost_electricity_flow)
-        elif pump_type == PumpType.low_pressure:
-            WaterTAPCostingData.cost_low_pressure_pump(blk, cost_electricity_flow)
-        else:
-            raise ConfigurationError(
-                f"{blk.unit_model.name} received invalid argument for pump_type:"
-                f" {pump_type}. Argument must be a member of the PumpType Enum."
-            )
-
-    @staticmethod
-    def cost_energy_recovery_device(
-        blk,
-        energy_recovery_device_type=EnergyRecoveryDeviceType.default,
-        cost_electricity_flow=True,
-    ):
-        """
-        Energy recovery device costing method
-
-        TODO: describe equations
-
-        Args:
-            energy_recovery_device_type - EnergyRecoveryDeviceType Enum indicating ERD type,
-                                          default = EnergyRecoveryDeviceType.default
-            cost_electricity_flow - bool, if True, the ERD's work_mechanical will
-                                    be converted to kW and costed as an electricity
-                                    default = True
-        """
-        if energy_recovery_device_type == EnergyRecoveryDeviceType.default:
-            WaterTAPCostingData.cost_default_energy_recovery_device(blk)
-        elif energy_recovery_device_type == EnergyRecoveryDeviceType.pressure_exchanger:
-            WaterTAPCostingData.cost_pressure_exchanger_erd(blk)
-        else:
-            raise ConfigurationError(
-                f"{blk.unit_model.name} received invalid argument for energy_recovery_device_type:"
-                f" {energy_recovery_device_type}. Argument must be a member of the EnergyRecoveryDeviceType Enum."
-            )
-
-    @staticmethod
-    def cost_high_pressure_pump(blk, cost_electricity_flow=True):
-        """
-        High pressure pump costing method
-
-        TODO: describe equations
-
-        Args:
-            cost_electricity_flow - bool, if True, the Pump's work_mechanical will
-                                    be converted to kW and costed as an electricity
-                                    default = True
-        """
-<<<<<<< HEAD
-        make_capital_cost_var(blk)
-=======
-        t0 = blk.flowsheet().time.first()
-        _make_capital_cost_var(blk)
->>>>>>> 10a756b3
-        blk.capital_cost_constraint = pyo.Constraint(
-            expr=blk.capital_cost
-            == blk.costing_package.high_pressure_pump_cost
-            * pyo.units.convert(blk.unit_model.work_mechanical[t0], pyo.units.W)
-        )
-        if cost_electricity_flow:
-            blk.costing_package.cost_flow(
-                pyo.units.convert(
-                    blk.unit_model.work_mechanical[t0], to_units=pyo.units.kW
-                ),
-                "electricity",
-            )
-
-    @staticmethod
-    def cost_low_pressure_pump(blk, cost_electricity_flow=True):
-        """
-        Low pressure pump costing method
-
-        TODO: describe equations
-
-        Args:
-            cost_electricity_flow - bool, if True, the Pump's work_mechanical will
-                                    be converted to kW and costed as an electricity
-                                    default = True
-        """
-        t0 = blk.flowsheet().time.first()
-        cost_by_flow_volume(
-            blk,
-            blk.costing_package.low_pressure_pump_cost,
-            pyo.units.convert(
-                blk.unit_model.control_volume.properties_in[t0].flow_vol,
-                (pyo.units.m**3 / pyo.units.s),
-            ),
-        )
-        if cost_electricity_flow:
-            blk.costing_package.cost_flow(
-                pyo.units.convert(
-                    blk.unit_model.work_mechanical[t0], to_units=pyo.units.kW
-                ),
-                "electricity",
-            )
-
-    @staticmethod
-    def cost_pressure_exchanger_erd(blk, cost_electricity_flow=True):
-        """
-        ERD pressure exchanger costing method
-
-        TODO: describe equations
-
-        Args:
-            cost_electricity_flow - bool, if True, the ERD's work_mechanical will
-                                    be converted to kW and costed as an electricity
-                                    default = True
-        """
-        t0 = blk.flowsheet().time.first()
-        cost_by_flow_volume(
-            blk,
-            blk.costing_package.erd_pressure_exchanger_cost,
-            pyo.units.convert(
-                blk.unit_model.control_volume.properties_in[t0].flow_vol,
-                (pyo.units.meter**3 / pyo.units.hours),
-            ),
-        )
-        if cost_electricity_flow:
-            blk.costing_package.cost_flow(
-                pyo.units.convert(
-                    blk.unit_model.work_mechanical[t0], to_units=pyo.units.kW
-                ),
-                "electricity",
-            )
-
-    @staticmethod
-    def cost_default_energy_recovery_device(blk, cost_electricity_flow=True):
-        """
-        Energy recovery device costing method
-
-        TODO: describe equations
-
-        Args:
-            cost_electricity_flow - bool, if True, the ERD's work_mechanical will
-                                    be converted to kW and costed as an electricity
-                                    default = True
-        """
-<<<<<<< HEAD
-        make_capital_cost_var(blk)
-        unit_cv_in = blk.unit_model.control_volume.properties_in[0]
-=======
-        t0 = blk.flowsheet().time.first()
-        _make_capital_cost_var(blk)
-        unit_cv_in = blk.unit_model.control_volume.properties_in[t0]
->>>>>>> 10a756b3
-        blk.capital_cost_constraint = pyo.Constraint(
-            expr=blk.capital_cost
-            == blk.costing_package.energy_recovery_device_linear_coefficient
-            * (
-                pyo.units.convert(
-                    (
-                        sum(
-                            unit_cv_in.flow_mass_phase_comp["Liq", j]
-                            for j in blk.unit_model.config.property_package.component_list
-                        )
-                        / unit_cv_in.dens_mass_phase["Liq"]
-                    ),
-                    pyo.units.m**3 / pyo.units.hour,
-                )
-                / (pyo.units.m**3 / pyo.units.hour)
-            )
-            ** blk.costing_package.energy_recovery_device_exponent
-        )
-        if cost_electricity_flow:
-            blk.costing_package.cost_flow(
-                pyo.units.convert(
-                    blk.unit_model.work_mechanical[t0], to_units=pyo.units.kW
-                ),
-                "electricity",
-            )
-
-    @staticmethod
-    def cost_pressure_exchanger(blk):
-        """
-        Pressure exchanger costing method
-
-        TODO: describe equations
-        """
-        cost_by_flow_volume(
-            blk,
-            blk.costing_package.pressure_exchanger_cost,
-            pyo.units.convert(
-                blk.unit_model.low_pressure_side.properties_in[0].flow_vol,
-                (pyo.units.meter**3 / pyo.units.hours),
-            ),
-        )
-
-    @staticmethod
-    def cost_mixer(blk, mixer_type=MixerType.default, **kwargs):
-        """
-        Mixer costing method
-
-        TODO: describe equations
-
-        Args:
-            mixer_type - MixerType Enum indicating mixer type,
-                         default = MixerType.default
-            **kwargs - Additional keywords for the MixerType, e.g., NaOCl
-                       and CaOH2 mixers expect the `dosing_rate` keyword
-                       argument.
-        """
-        if mixer_type == MixerType.default:
-            WaterTAPCostingData.cost_default_mixer(blk, **kwargs)
-        elif mixer_type == MixerType.NaOCl:
-            WaterTAPCostingData.cost_naocl_mixer(blk, **kwargs)
-        elif mixer_type == MixerType.CaOH2:
-            WaterTAPCostingData.cost_caoh2_mixer(blk, **kwargs)
-        else:
-            raise ConfigurationError(
-                f"{blk.unit_model.name} received invalid argument for mixer_type:"
-                f" {mixer_type}. Argument must be a member of the MixerType Enum."
-            )
-
-    @staticmethod
-    def cost_default_mixer(blk):
-        """
-        Default mixer costing method
-
-        TODO: describe equations
-        """
-        cost_by_flow_volume(
-            blk,
-            blk.costing_package.mixer_unit_cost,
-            pyo.units.convert(
-                blk.unit_model.mixed_state[0].flow_vol,
-                pyo.units.liter / pyo.units.second,
-            ),
-        )
-
-    @staticmethod
-    def cost_naocl_mixer(blk, dosing_rate):
-        """
-        NaOCl mixer costing method
-
-        TODO: describe equations
-
-        Args:
-            dosing_rate: An expression in [mass/time] for NaOCl dosage
-        """
-        cost_by_flow_volume(
-            blk,
-            blk.costing_package.naocl_mixer_unit_cost,
-            pyo.units.convert(
-                blk.unit_model.inlet_stream_state[0].flow_vol,
-                pyo.units.m**3 / pyo.units.day,
-            ),
-        )
-        blk.costing_package.cost_flow(
-            pyo.units.convert(dosing_rate, pyo.units.kg / pyo.units.s), "NaOCl"
-        )
-
-    @staticmethod
-    def cost_caoh2_mixer(blk, dosing_rate):
-        """
-        CaOH2 mixer costing method
-
-        TODO: describe equations
-
-        Args:
-            dosing_rate: An expression in [mass/time] for CaOH2 dosage
-        """
-        stream = blk.unit_model.lime_stream
-        blk.lime_kg_per_day = pyo.Expression(
-            expr=pyo.units.convert(
-                dosing_rate,
-                pyo.units.kg / pyo.units.day,
-            )
-        )
-        cost_by_flow_volume(
-            blk,
-            blk.costing_package.caoh2_mixer_unit_cost
-            / blk.costing_package.factor_total_investment,
-            blk.lime_kg_per_day,
-        )
-        blk.costing_package.cost_flow(
-            pyo.units.convert(dosing_rate, pyo.units.kg / pyo.units.s), "CaOH2"
-        )
-
-    @staticmethod
-    def cost_crystallizer(blk, cost_type=CrystallizerCostType.default):
-        """
-        Function for costing the FC crystallizer by the mass flow of produced crystals.
-
-        Args:
-            cost_type - Option for crystallizer cost function type - volume or mass basis
-        """
-        if (
-            cost_type == CrystallizerCostType.default
-            or cost_type == CrystallizerCostType.mass_basis
-        ):
-            WaterTAPCostingData.cost_crystallizer_by_crystal_mass(blk)
-        elif cost_type == CrystallizerCostType.volume_basis:
-            WaterTAPCostingData.cost_crystallizer_by_volume(blk)
-        else:
-            raise ConfigurationError(
-                f"{blk.unit_model.name} received invalid argument for cost_type:"
-                f" {cost_type}. Argument must be a member of the CrystallizerCostType Enum."
-            )
-
-    @staticmethod
-    def cost_crystallizer_by_crystal_mass(blk):
-        """
-        Mass-based capital cost for FC crystallizer
-        """
-        make_capital_cost_var(blk)
-        blk.capital_cost_constraint = pyo.Constraint(
-            expr=blk.capital_cost
-            == pyo.units.convert(
-                (
-                    blk.costing_package.fc_crystallizer_iec_percent
-                    * blk.costing_package.fc_crystallizer_fob_unit_cost
-                    * (
-                        sum(
-                            blk.unit_model.solids.flow_mass_phase_comp[0, "Sol", j]
-                            for j in blk.unit_model.config.property_package.solute_set
-                        )
-                        / blk.costing_package.fc_crystallizer_ref_capacity
-                    )
-                    ** blk.costing_package.fc_crystallizer_ref_exponent
-                ),
-                to_units=blk.costing_package.base_currency,
-            )
-        )
-
-    @staticmethod
-    def cost_crystallizer_by_volume(blk):
-        """
-        Volume-based capital cost for FC crystallizer
-        """
-        make_capital_cost_var(blk)
-        blk.capital_cost_constraint = pyo.Constraint(
-            expr=blk.capital_cost
-            == pyo.units.convert(
-                (
-                    blk.costing_package.fc_crystallizer_volume_cost
-                    * (
-                        (
-                            pyo.units.convert(
-                                blk.unit_model.volume_suspension
-                                * (
-                                    blk.unit_model.height_crystallizer
-                                    / blk.unit_model.height_slurry
-                                ),
-                                to_units=(pyo.units.ft) ** 3,
-                            )
-                        )
-                        / pyo.units.ft**3
-                    )
-                    ** blk.costing_package.fc_crystallizer_vol_basis_exponent
-                ),
-                to_units=blk.costing_package.base_currency,
-            )
-        )
-
-
-# Define default mapping of costing methods to unit models
-WaterTAPCostingData.unit_mapping = {
-    Mixer: WaterTAPCostingData.cost_mixer,
-    Pump: WaterTAPCostingData.cost_pump,
-    EnergyRecoveryDevice: WaterTAPCostingData.cost_energy_recovery_device,
-    PressureExchanger: WaterTAPCostingData.cost_pressure_exchanger,
-    ReverseOsmosis0D: WaterTAPCostingData.cost_reverse_osmosis,
-    ReverseOsmosis1D: WaterTAPCostingData.cost_reverse_osmosis,
-    NanoFiltration0D: WaterTAPCostingData.cost_nanofiltration,
-    NanofiltrationZO: WaterTAPCostingData.cost_nanofiltration,
-    Crystallization: WaterTAPCostingData.cost_crystallizer,
-}
-
-
-def make_capital_cost_var(blk):
-    blk.capital_cost = pyo.Var(
-        initialize=1e5,
-        domain=pyo.NonNegativeReals,
-        units=blk.costing_package.base_currency,
-        doc="Unit capital cost",
-    )
-
-
-def make_fixed_operating_cost_var(blk):
-    blk.fixed_operating_cost = pyo.Var(
-        initialize=1e5,
-        domain=pyo.NonNegativeReals,
-        units=blk.costing_package.base_currency / blk.costing_package.base_period,
-        doc="Unit fixed operating cost",
-    )
-
-
-def cost_membrane(blk, membrane_cost, factor_membrane_replacement):
-    """
-    Generic function for costing a membrane. Assumes the unit_model
-    has an `area` variable or parameter.
-
-    Args:
-        membrane_cost - The cost of the membrane in currency per area
-        factor_membrane_replacement - Membrane replacement factor
-                                      [fraction of membrane replaced/year]
-
-    """
-    make_capital_cost_var(blk)
-    make_fixed_operating_cost_var(blk)
-
-    blk.membrane_cost = pyo.Expression(expr=membrane_cost)
-    blk.factor_membrane_replacement = pyo.Expression(expr=factor_membrane_replacement)
-
-    blk.capital_cost_constraint = pyo.Constraint(
-        expr=blk.capital_cost == blk.membrane_cost * blk.unit_model.area
-    )
-    blk.fixed_operating_cost_constraint = pyo.Constraint(
-        expr=blk.fixed_operating_cost
-        == blk.factor_membrane_replacement * blk.membrane_cost * blk.unit_model.area
-    )
-
-
-def cost_by_flow_volume(blk, flow_cost, flow_to_cost):
-    """
-    Generic function for costing by flow volume.
-
-    Args:
-        flow_cost - The cost of the pump in [currency]/([volume]/[time])
-        flow_to_cost - The flow costed in [volume]/[time]
-    """
-    make_capital_cost_var(blk)
-    blk.flow_cost = pyo.Expression(expr=flow_cost)
-    blk.capital_cost_constraint = pyo.Constraint(
-        expr=blk.capital_cost == blk.flow_cost * flow_to_cost
-    )
+###############################################################################
+# WaterTAP Copyright (c) 2021, The Regents of the University of California,
+# through Lawrence Berkeley National Laboratory, Oak Ridge National
+# Laboratory, National Renewable Energy Laboratory, and National Energy
+# Technology Laboratory (subject to receipt of any required approvals from
+# the U.S. Dept. of Energy). All rights reserved.
+#
+# Please see the files COPYRIGHT.md and LICENSE.md for full copyright and license
+# information, respectively. These files are also available online at the URL
+# "https://github.com/watertap-org/watertap/"
+#
+###############################################################################
+
+from enum import Enum
+
+import pyomo.environ as pyo
+
+from pyomo.util.calc_var_value import calculate_variable_from_constraint
+
+from idaes.core.util.exceptions import ConfigurationError
+from idaes.core.util.misc import StrEnum
+from idaes.core import declare_process_block_class
+from idaes.generic_models.costing.costing_base import (
+    FlowsheetCostingBlockData,
+    register_idaes_currency_units,
+)
+
+from idaes.generic_models.unit_models import Mixer
+
+from watertap.unit_models import (
+    ReverseOsmosis0D,
+    ReverseOsmosis1D,
+    NanoFiltration0D,
+    NanofiltrationZO,
+    PressureExchanger,
+    Crystallization,
+    Pump,
+    EnergyRecoveryDevice,
+)
+
+
+class ROType(StrEnum):
+    standard = "standard"
+    high_pressure = "high_pressure"
+
+
+class PumpType(StrEnum):
+    low_pressure = "low_pressure"
+    high_pressure = "high_pressure"
+
+
+class EnergyRecoveryDeviceType(StrEnum):
+    default = "default"
+    pressure_exchanger = "pressure_exchanger"
+
+
+class MixerType(StrEnum):
+    default = "default"
+    NaOCl = "NaOCl"
+    CaOH2 = "CaOH2"
+
+
+class CrystallizerCostType(StrEnum):
+    default = "default"
+    mass_basis = "mass_basis"
+    volume_basis = "volume_basis"
+
+
+@declare_process_block_class("WaterTAPCosting")
+class WaterTAPCostingData(FlowsheetCostingBlockData):
+    def build(self):
+        super().build()
+        self._registered_LCOWs = {}
+
+    def build_global_params(self):
+
+        # Register currency and conversion rates based on CE Index
+        register_idaes_currency_units()
+
+        # Set the base year for all costs
+        self.base_currency = pyo.units.USD_2018
+        # Set a base period for all operating costs
+        self.base_period = pyo.units.year
+
+        # Build flowsheet level costing components
+        # This is package specific
+        self.load_factor = pyo.Var(
+            initialize=0.9,
+            doc="Load factor [fraction of uptime]",
+            units=pyo.units.dimensionless,
+        )
+        self.factor_total_investment = pyo.Var(
+            initialize=2,
+            doc="Total investment factor [investment cost/equipment cost]",
+            units=pyo.units.dimensionless,
+        )
+        self.factor_maintenance_labor_chemical = pyo.Var(
+            initialize=0.03,
+            doc="Maintenance-labor-chemical factor [fraction of investment cost/year]",
+            units=pyo.units.year**-1,
+        )
+        self.factor_capital_annualization = pyo.Var(
+            initialize=0.1,
+            doc="Capital annualization factor [fraction of investment cost/year]",
+            units=pyo.units.year**-1,
+        )
+        self.factor_membrane_replacement = pyo.Var(
+            initialize=0.2,
+            doc="Membrane replacement factor [fraction of membrane replaced/year]",
+            units=pyo.units.year**-1,
+        )
+        self.reverse_osmosis_membrane_cost = pyo.Var(
+            initialize=30,
+            doc="Membrane cost",
+            units=self.base_currency / (pyo.units.meter**2),
+        )
+        self.reverse_osmosis_high_pressure_membrane_cost = pyo.Var(
+            initialize=75,
+            doc="Membrane cost",
+            units=self.base_currency / (pyo.units.meter**2),
+        )
+        self.nanofiltration_membrane_cost = pyo.Var(
+            initialize=15,
+            doc="Membrane cost",
+            units=self.base_currency / (pyo.units.meter**2),
+        )
+        self.high_pressure_pump_cost = pyo.Var(
+            initialize=53 / 1e5 * 3600,
+            doc="High pressure pump cost",
+            units=self.base_currency / pyo.units.watt,
+        )
+        self.low_pressure_pump_cost = pyo.Var(
+            initialize=889,
+            doc="Low pressure pump cost",
+            units=self.base_currency / (pyo.units.liter / pyo.units.second),
+        )
+        self.erd_pressure_exchanger_cost = pyo.Var(
+            initialize=535,
+            doc="Pressure exchanger cost",
+            units=self.base_currency / (pyo.units.meter**3 / pyo.units.hours),
+        )
+        self.pressure_exchanger_cost = pyo.Var(
+            initialize=535,
+            doc="Pressure exchanger cost",
+            units=self.base_currency / (pyo.units.meter**3 / pyo.units.hours),
+        )
+        self.energy_recovery_device_linear_coefficient = pyo.Var(
+            initialize=3134.7,
+            doc="Energy recovery device linear coefficient",
+            units=self.base_currency,
+        )
+        self.energy_recovery_device_exponent = pyo.Var(
+            initialize=0.58,
+            doc="Energy recovery device exponent",
+            units=pyo.units.dimensionless,
+        )
+        self.mixer_unit_cost = pyo.Var(
+            initialize=361,
+            doc="Mixer cost",
+            units=self.base_currency / (pyo.units.liters / pyo.units.second),
+        )
+        self.naocl_mixer_unit_cost = pyo.Var(
+            initialize=5.08,
+            doc="NaOCl mixer cost",
+            units=self.base_currency / (pyo.units.m**3 / pyo.units.day),
+        )
+        self.caoh2_mixer_unit_cost = pyo.Var(
+            initialize=792.8 * 2.20462,
+            doc="Ca(OH)2 mixer cost",
+            units=self.base_currency / (pyo.units.kg / pyo.units.day),
+        )
+
+        self.electricity_base_cost = pyo.Param(
+            mutable=True,
+            initialize=0.07,
+            doc="Electricity cost",
+            units=self.base_currency / pyo.units.kWh,
+        )
+        self.naocl_cost = pyo.Param(
+            initialize=0.23, doc="NaOCl cost", units=self.base_currency / pyo.units.kg
+        )
+        self.naocl_purity = pyo.Param(
+            mutable=True,
+            initialize=0.15,
+            doc="NaOCl purity",
+            units=pyo.units.dimensionless,
+        )
+        self.caoh2_cost = pyo.Param(
+            mutable=True,
+            initialize=0.12,
+            doc="CaOH2 cost",
+            units=self.base_currency / pyo.units.kg,
+        )
+        self.caoh2_purity = pyo.Param(
+            mutable=True,
+            initialize=1,
+            doc="CaOH2 purity",
+            units=pyo.units.dimensionless,
+        )
+
+        self.fc_crystallizer_fob_unit_cost = pyo.Var(
+            initialize=675000,
+            doc="Forced circulation crystallizer reference free-on-board cost (Woods, 2007)",
+            units=pyo.units.USD_2007,
+        )
+
+        self.fc_crystallizer_ref_capacity = pyo.Var(
+            initialize=1,
+            doc="Forced circulation crystallizer reference crystal capacity (Woods, 2007)",
+            units=pyo.units.kg / pyo.units.s,
+        )
+
+        self.fc_crystallizer_ref_exponent = pyo.Var(
+            initialize=0.53,
+            doc="Forced circulation crystallizer cost exponent factor (Woods, 2007)",
+            units=pyo.units.dimensionless,
+        )
+
+        self.fc_crystallizer_iec_percent = pyo.Var(
+            initialize=1.43,
+            doc="Forced circulation crystallizer installed equipment cost (Diab and Gerogiorgis, 2017)",
+            units=pyo.units.dimensionless,
+        )
+
+        self.fc_crystallizer_volume_cost = pyo.Var(
+            initialize=16320,
+            doc="Forced circulation crystallizer cost per volume (Yusuf et al., 2019)",
+            units=pyo.units.USD_2007,  ## TODO: Needs confirmation, but data is from Perry apparently
+        )
+
+        self.fc_crystallizer_vol_basis_exponent = pyo.Var(
+            initialize=0.47,
+            doc="Forced circulation crystallizer volume-based cost exponent (Yusuf et al., 2019)",
+            units=pyo.units.dimensionless,
+        )
+
+        # fix the parameters
+        for var in self.component_objects(pyo.Var):
+            var.fix()
+
+        # Define standard material flows and costs
+        self.defined_flows["electricity"] = self.electricity_base_cost
+        self.defined_flows["NaOCl"] = self.naocl_cost / self.naocl_purity
+        self.defined_flows["CaOH2"] = self.caoh2_cost / self.caoh2_purity
+
+    def build_process_costs(self):
+        self.total_capital_cost = pyo.Expression(
+            expr=self.aggregate_capital_cost, doc="Total capital cost"
+        )
+        self.total_investment_cost = pyo.Var(
+            initialize=1e3,
+            domain=pyo.NonNegativeReals,
+            doc="Total investment cost",
+            units=self.base_currency,
+        )
+        self.maintenance_labor_chemical_operating_cost = pyo.Var(
+            initialize=1e3,
+            domain=pyo.NonNegativeReals,
+            doc="Maintenance-labor-chemical operating cost",
+            units=self.base_currency / self.base_period,
+        )
+        self.total_operating_cost = pyo.Var(
+            initialize=1e3,
+            domain=pyo.NonNegativeReals,
+            doc="Total operating cost",
+            units=self.base_currency / self.base_period,
+        )
+
+        self.total_investment_cost_constraint = pyo.Constraint(
+            expr=self.total_investment_cost
+            == self.factor_total_investment * self.total_capital_cost
+        )
+        self.maintenance_labor_chemical_operating_cost_constraint = pyo.Constraint(
+            expr=self.maintenance_labor_chemical_operating_cost
+            == self.factor_maintenance_labor_chemical * self.total_investment_cost
+        )
+
+        self.total_operating_cost_constraint = pyo.Constraint(
+            expr=self.total_operating_cost
+            == self.maintenance_labor_chemical_operating_cost
+            + self.aggregate_fixed_operating_cost
+            + self.aggregate_variable_operating_cost
+            + sum(self.aggregate_flow_costs.values()) * self.load_factor
+        )
+
+    def initialize_build(self):
+        calculate_variable_from_constraint(
+            self.total_investment_cost, self.total_investment_cost_constraint
+        )
+        calculate_variable_from_constraint(
+            self.maintenance_labor_chemical_operating_cost,
+            self.maintenance_labor_chemical_operating_cost_constraint,
+        )
+        calculate_variable_from_constraint(
+            self.total_operating_cost, self.total_operating_cost_constraint
+        )
+
+        for var, con in self._registered_LCOWs.values():
+            calculate_variable_from_constraint(var, con)
+
+    def add_LCOW(self, flow_rate, name="LCOW"):
+        """
+        Add Levelized Cost of Water (LCOW) to costing block.
+        Args:
+            flow_rate - flow rate of water (volumetric) to be used in
+                        calculating LCOW
+            name (optional) - name for the LCOW variable (default: LCOW)
+        """
+
+        LCOW = pyo.Var(
+            doc=f"Levelized Cost of Water based on flow {flow_rate.name}",
+            units=self.base_currency / pyo.units.m**3,
+        )
+        self.add_component(name, LCOW)
+
+        LCOW_constraint = pyo.Constraint(
+            expr=LCOW
+            == (
+                self.total_investment_cost * self.factor_capital_annualization
+                + self.total_operating_cost
+            )
+            / (
+                pyo.units.convert(
+                    flow_rate, to_units=pyo.units.m**3 / self.base_period
+                )
+                * self.load_factor
+            ),
+            doc=f"Constraint for Levelized Cost of Water based on flow {flow_rate.name}",
+        )
+        self.add_component(name + "_constraint", LCOW_constraint)
+
+        self._registered_LCOWs[name] = (LCOW, LCOW_constraint)
+
+    def add_annual_water_production(self, flow_rate, name="annual_water_production"):
+        """
+        Add annual water production to costing block.
+        Args:
+            flow_rate - flow rate of water (volumetric) to be used in
+                        calculating annual water production
+            name (optional) - name for the annual water productionvariable
+                              Expression (default: annual_water_production)
+        """
+        self.add_component(
+            name,
+            pyo.Expression(
+                expr=(
+                    pyo.units.convert(
+                        flow_rate, to_units=pyo.units.m**3 / self.base_period
+                    )
+                    * self.load_factor
+                ),
+                doc=f"Annual water production based on flow {flow_rate.name}",
+            ),
+        )
+
+    def add_specific_energy_consumption(
+        self, flow_rate, name="specific_energy_consumption"
+    ):
+        """
+        Add specific energy consumption (kWh/m**3) to costing block.
+        Args:
+            flow_rate - flow rate of water (volumetric) to be used in
+                        calculating specific energy consumption
+            name (optional) - the name of the Expression for the specific
+                              energy consumption (default: specific_energy_consumption)
+        """
+
+        self.add_component(
+            name,
+            pyo.Expression(
+                expr=self.aggregate_flow_electricity
+                / pyo.units.convert(
+                    flow_rate, to_units=pyo.units.m**3 / pyo.units.hr
+                ),
+                doc=f"Specific energy consumption based on flow {flow_rate.name}",
+            ),
+        )
+
+    # Define costing methods supported by package
+    @staticmethod
+    def cost_nanofiltration(blk):
+        """
+        Nanofiltration costing method
+
+        TODO: describe equations
+        """
+        cost_membrane(
+            blk,
+            blk.costing_package.nanofiltration_membrane_cost,
+            blk.costing_package.factor_membrane_replacement,
+        )
+
+    @staticmethod
+    def cost_reverse_osmosis(blk, ro_type=ROType.standard):
+        """
+        Reverse osmosis costing method
+
+        TODO: describe equations
+
+        Args:
+            ro_type - ROType Enum indicating reverse osmosis type,
+                      default = ROType.standard
+        """
+        if ro_type == ROType.standard:
+            membrane_cost = blk.costing_package.reverse_osmosis_membrane_cost
+        elif ro_type == ROType.high_pressure:
+            membrane_cost = (
+                blk.costing_package.reverse_osmosis_high_pressure_membrane_cost
+            )
+        else:
+            raise ConfigurationError(
+                f"{blk.unit_model.name} received invalid argument for ro_type:"
+                f" {ro_type}. Argument must be a member of the ROType Enum."
+            )
+        cost_membrane(
+            blk, membrane_cost, blk.costing_package.factor_membrane_replacement
+        )
+
+    @staticmethod
+    def cost_pump(blk, pump_type=PumpType.high_pressure, cost_electricity_flow=True):
+        """
+        Pump costing method
+
+        TODO: describe equations
+
+        Args:
+            pump_type - PumpType Enum indicating pump type,
+                        default = PumpType.high_pressure
+            cost_electricity_flow - bool, if True, the Pump's work_mechanical will
+                                    be converted to kW and costed as an electricity
+                                    default = True
+        """
+        if pump_type == PumpType.high_pressure:
+            WaterTAPCostingData.cost_high_pressure_pump(blk, cost_electricity_flow)
+        elif pump_type == PumpType.low_pressure:
+            WaterTAPCostingData.cost_low_pressure_pump(blk, cost_electricity_flow)
+        else:
+            raise ConfigurationError(
+                f"{blk.unit_model.name} received invalid argument for pump_type:"
+                f" {pump_type}. Argument must be a member of the PumpType Enum."
+            )
+
+    @staticmethod
+    def cost_energy_recovery_device(
+        blk,
+        energy_recovery_device_type=EnergyRecoveryDeviceType.default,
+        cost_electricity_flow=True,
+    ):
+        """
+        Energy recovery device costing method
+
+        TODO: describe equations
+
+        Args:
+            energy_recovery_device_type - EnergyRecoveryDeviceType Enum indicating ERD type,
+                                          default = EnergyRecoveryDeviceType.default
+            cost_electricity_flow - bool, if True, the ERD's work_mechanical will
+                                    be converted to kW and costed as an electricity
+                                    default = True
+        """
+        if energy_recovery_device_type == EnergyRecoveryDeviceType.default:
+            WaterTAPCostingData.cost_default_energy_recovery_device(blk)
+        elif energy_recovery_device_type == EnergyRecoveryDeviceType.pressure_exchanger:
+            WaterTAPCostingData.cost_pressure_exchanger_erd(blk)
+        else:
+            raise ConfigurationError(
+                f"{blk.unit_model.name} received invalid argument for energy_recovery_device_type:"
+                f" {energy_recovery_device_type}. Argument must be a member of the EnergyRecoveryDeviceType Enum."
+            )
+
+    @staticmethod
+    def cost_high_pressure_pump(blk, cost_electricity_flow=True):
+        """
+        High pressure pump costing method
+
+        TODO: describe equations
+
+        Args:
+            cost_electricity_flow - bool, if True, the Pump's work_mechanical will
+                                    be converted to kW and costed as an electricity
+                                    default = True
+        """
+        make_capital_cost_var(blk)
+        t0 = blk.flowsheet().time.first()
+        blk.capital_cost_constraint = pyo.Constraint(
+            expr=blk.capital_cost
+            == blk.costing_package.high_pressure_pump_cost
+            * pyo.units.convert(blk.unit_model.work_mechanical[t0], pyo.units.W)
+        )
+        if cost_electricity_flow:
+            blk.costing_package.cost_flow(
+                pyo.units.convert(
+                    blk.unit_model.work_mechanical[t0], to_units=pyo.units.kW
+                ),
+                "electricity",
+            )
+
+    @staticmethod
+    def cost_low_pressure_pump(blk, cost_electricity_flow=True):
+        """
+        Low pressure pump costing method
+
+        TODO: describe equations
+
+        Args:
+            cost_electricity_flow - bool, if True, the Pump's work_mechanical will
+                                    be converted to kW and costed as an electricity
+                                    default = True
+        """
+        t0 = blk.flowsheet().time.first()
+        cost_by_flow_volume(
+            blk,
+            blk.costing_package.low_pressure_pump_cost,
+            pyo.units.convert(
+                blk.unit_model.control_volume.properties_in[t0].flow_vol,
+                (pyo.units.m**3 / pyo.units.s),
+            ),
+        )
+        if cost_electricity_flow:
+            blk.costing_package.cost_flow(
+                pyo.units.convert(
+                    blk.unit_model.work_mechanical[t0], to_units=pyo.units.kW
+                ),
+                "electricity",
+            )
+
+    @staticmethod
+    def cost_pressure_exchanger_erd(blk, cost_electricity_flow=True):
+        """
+        ERD pressure exchanger costing method
+
+        TODO: describe equations
+
+        Args:
+            cost_electricity_flow - bool, if True, the ERD's work_mechanical will
+                                    be converted to kW and costed as an electricity
+                                    default = True
+        """
+        t0 = blk.flowsheet().time.first()
+        cost_by_flow_volume(
+            blk,
+            blk.costing_package.erd_pressure_exchanger_cost,
+            pyo.units.convert(
+                blk.unit_model.control_volume.properties_in[t0].flow_vol,
+                (pyo.units.meter**3 / pyo.units.hours),
+            ),
+        )
+        if cost_electricity_flow:
+            blk.costing_package.cost_flow(
+                pyo.units.convert(
+                    blk.unit_model.work_mechanical[t0], to_units=pyo.units.kW
+                ),
+                "electricity",
+            )
+
+    @staticmethod
+    def cost_default_energy_recovery_device(blk, cost_electricity_flow=True):
+        """
+        Energy recovery device costing method
+
+        TODO: describe equations
+
+        Args:
+            cost_electricity_flow - bool, if True, the ERD's work_mechanical will
+                                    be converted to kW and costed as an electricity
+                                    default = True
+        """
+        make_capital_cost_var(blk)
+        t0 = blk.flowsheet().time.first()
+        unit_cv_in = blk.unit_model.control_volume.properties_in[t0]
+        blk.capital_cost_constraint = pyo.Constraint(
+            expr=blk.capital_cost
+            == blk.costing_package.energy_recovery_device_linear_coefficient
+            * (
+                pyo.units.convert(
+                    (
+                        sum(
+                            unit_cv_in.flow_mass_phase_comp["Liq", j]
+                            for j in blk.unit_model.config.property_package.component_list
+                        )
+                        / unit_cv_in.dens_mass_phase["Liq"]
+                    ),
+                    pyo.units.m**3 / pyo.units.hour,
+                )
+                / (pyo.units.m**3 / pyo.units.hour)
+            )
+            ** blk.costing_package.energy_recovery_device_exponent
+        )
+        if cost_electricity_flow:
+            blk.costing_package.cost_flow(
+                pyo.units.convert(
+                    blk.unit_model.work_mechanical[t0], to_units=pyo.units.kW
+                ),
+                "electricity",
+            )
+
+    @staticmethod
+    def cost_pressure_exchanger(blk):
+        """
+        Pressure exchanger costing method
+
+        TODO: describe equations
+        """
+        cost_by_flow_volume(
+            blk,
+            blk.costing_package.pressure_exchanger_cost,
+            pyo.units.convert(
+                blk.unit_model.low_pressure_side.properties_in[0].flow_vol,
+                (pyo.units.meter**3 / pyo.units.hours),
+            ),
+        )
+
+    @staticmethod
+    def cost_mixer(blk, mixer_type=MixerType.default, **kwargs):
+        """
+        Mixer costing method
+
+        TODO: describe equations
+
+        Args:
+            mixer_type - MixerType Enum indicating mixer type,
+                         default = MixerType.default
+            **kwargs - Additional keywords for the MixerType, e.g., NaOCl
+                       and CaOH2 mixers expect the `dosing_rate` keyword
+                       argument.
+        """
+        if mixer_type == MixerType.default:
+            WaterTAPCostingData.cost_default_mixer(blk, **kwargs)
+        elif mixer_type == MixerType.NaOCl:
+            WaterTAPCostingData.cost_naocl_mixer(blk, **kwargs)
+        elif mixer_type == MixerType.CaOH2:
+            WaterTAPCostingData.cost_caoh2_mixer(blk, **kwargs)
+        else:
+            raise ConfigurationError(
+                f"{blk.unit_model.name} received invalid argument for mixer_type:"
+                f" {mixer_type}. Argument must be a member of the MixerType Enum."
+            )
+
+    @staticmethod
+    def cost_default_mixer(blk):
+        """
+        Default mixer costing method
+
+        TODO: describe equations
+        """
+        cost_by_flow_volume(
+            blk,
+            blk.costing_package.mixer_unit_cost,
+            pyo.units.convert(
+                blk.unit_model.mixed_state[0].flow_vol,
+                pyo.units.liter / pyo.units.second,
+            ),
+        )
+
+    @staticmethod
+    def cost_naocl_mixer(blk, dosing_rate):
+        """
+        NaOCl mixer costing method
+
+        TODO: describe equations
+
+        Args:
+            dosing_rate: An expression in [mass/time] for NaOCl dosage
+        """
+        cost_by_flow_volume(
+            blk,
+            blk.costing_package.naocl_mixer_unit_cost,
+            pyo.units.convert(
+                blk.unit_model.inlet_stream_state[0].flow_vol,
+                pyo.units.m**3 / pyo.units.day,
+            ),
+        )
+        blk.costing_package.cost_flow(
+            pyo.units.convert(dosing_rate, pyo.units.kg / pyo.units.s), "NaOCl"
+        )
+
+    @staticmethod
+    def cost_caoh2_mixer(blk, dosing_rate):
+        """
+        CaOH2 mixer costing method
+
+        TODO: describe equations
+
+        Args:
+            dosing_rate: An expression in [mass/time] for CaOH2 dosage
+        """
+        stream = blk.unit_model.lime_stream
+        blk.lime_kg_per_day = pyo.Expression(
+            expr=pyo.units.convert(
+                dosing_rate,
+                pyo.units.kg / pyo.units.day,
+            )
+        )
+        cost_by_flow_volume(
+            blk,
+            blk.costing_package.caoh2_mixer_unit_cost
+            / blk.costing_package.factor_total_investment,
+            blk.lime_kg_per_day,
+        )
+        blk.costing_package.cost_flow(
+            pyo.units.convert(dosing_rate, pyo.units.kg / pyo.units.s), "CaOH2"
+        )
+
+    @staticmethod
+    def cost_crystallizer(blk, cost_type=CrystallizerCostType.default):
+        """
+        Function for costing the FC crystallizer by the mass flow of produced crystals.
+
+        Args:
+            cost_type - Option for crystallizer cost function type - volume or mass basis
+        """
+        if (
+            cost_type == CrystallizerCostType.default
+            or cost_type == CrystallizerCostType.mass_basis
+        ):
+            WaterTAPCostingData.cost_crystallizer_by_crystal_mass(blk)
+        elif cost_type == CrystallizerCostType.volume_basis:
+            WaterTAPCostingData.cost_crystallizer_by_volume(blk)
+        else:
+            raise ConfigurationError(
+                f"{blk.unit_model.name} received invalid argument for cost_type:"
+                f" {cost_type}. Argument must be a member of the CrystallizerCostType Enum."
+            )
+
+    @staticmethod
+    def cost_crystallizer_by_crystal_mass(blk):
+        """
+        Mass-based capital cost for FC crystallizer
+        """
+        make_capital_cost_var(blk)
+        blk.capital_cost_constraint = pyo.Constraint(
+            expr=blk.capital_cost
+            == pyo.units.convert(
+                (
+                    blk.costing_package.fc_crystallizer_iec_percent
+                    * blk.costing_package.fc_crystallizer_fob_unit_cost
+                    * (
+                        sum(
+                            blk.unit_model.solids.flow_mass_phase_comp[0, "Sol", j]
+                            for j in blk.unit_model.config.property_package.solute_set
+                        )
+                        / blk.costing_package.fc_crystallizer_ref_capacity
+                    )
+                    ** blk.costing_package.fc_crystallizer_ref_exponent
+                ),
+                to_units=blk.costing_package.base_currency,
+            )
+        )
+
+    @staticmethod
+    def cost_crystallizer_by_volume(blk):
+        """
+        Volume-based capital cost for FC crystallizer
+        """
+        make_capital_cost_var(blk)
+        blk.capital_cost_constraint = pyo.Constraint(
+            expr=blk.capital_cost
+            == pyo.units.convert(
+                (
+                    blk.costing_package.fc_crystallizer_volume_cost
+                    * (
+                        (
+                            pyo.units.convert(
+                                blk.unit_model.volume_suspension
+                                * (
+                                    blk.unit_model.height_crystallizer
+                                    / blk.unit_model.height_slurry
+                                ),
+                                to_units=(pyo.units.ft) ** 3,
+                            )
+                        )
+                        / pyo.units.ft**3
+                    )
+                    ** blk.costing_package.fc_crystallizer_vol_basis_exponent
+                ),
+                to_units=blk.costing_package.base_currency,
+            )
+        )
+
+
+# Define default mapping of costing methods to unit models
+WaterTAPCostingData.unit_mapping = {
+    Mixer: WaterTAPCostingData.cost_mixer,
+    Pump: WaterTAPCostingData.cost_pump,
+    EnergyRecoveryDevice: WaterTAPCostingData.cost_energy_recovery_device,
+    PressureExchanger: WaterTAPCostingData.cost_pressure_exchanger,
+    ReverseOsmosis0D: WaterTAPCostingData.cost_reverse_osmosis,
+    ReverseOsmosis1D: WaterTAPCostingData.cost_reverse_osmosis,
+    NanoFiltration0D: WaterTAPCostingData.cost_nanofiltration,
+    NanofiltrationZO: WaterTAPCostingData.cost_nanofiltration,
+    Crystallization: WaterTAPCostingData.cost_crystallizer,
+}
+
+
+def make_capital_cost_var(blk):
+    blk.capital_cost = pyo.Var(
+        initialize=1e5,
+        domain=pyo.NonNegativeReals,
+        units=blk.costing_package.base_currency,
+        doc="Unit capital cost",
+    )
+
+
+def make_fixed_operating_cost_var(blk):
+    blk.fixed_operating_cost = pyo.Var(
+        initialize=1e5,
+        domain=pyo.NonNegativeReals,
+        units=blk.costing_package.base_currency / blk.costing_package.base_period,
+        doc="Unit fixed operating cost",
+    )
+
+
+def cost_membrane(blk, membrane_cost, factor_membrane_replacement):
+    """
+    Generic function for costing a membrane. Assumes the unit_model
+    has an `area` variable or parameter.
+
+    Args:
+        membrane_cost - The cost of the membrane in currency per area
+        factor_membrane_replacement - Membrane replacement factor
+                                      [fraction of membrane replaced/year]
+
+    """
+    make_capital_cost_var(blk)
+    make_fixed_operating_cost_var(blk)
+
+    blk.membrane_cost = pyo.Expression(expr=membrane_cost)
+    blk.factor_membrane_replacement = pyo.Expression(expr=factor_membrane_replacement)
+
+    blk.capital_cost_constraint = pyo.Constraint(
+        expr=blk.capital_cost == blk.membrane_cost * blk.unit_model.area
+    )
+    blk.fixed_operating_cost_constraint = pyo.Constraint(
+        expr=blk.fixed_operating_cost
+        == blk.factor_membrane_replacement * blk.membrane_cost * blk.unit_model.area
+    )
+
+
+def cost_by_flow_volume(blk, flow_cost, flow_to_cost):
+    """
+    Generic function for costing by flow volume.
+
+    Args:
+        flow_cost - The cost of the pump in [currency]/([volume]/[time])
+        flow_to_cost - The flow costed in [volume]/[time]
+    """
+    make_capital_cost_var(blk)
+    blk.flow_cost = pyo.Expression(expr=flow_cost)
+    blk.capital_cost_constraint = pyo.Constraint(
+        expr=blk.capital_cost == blk.flow_cost * flow_to_cost
+    )
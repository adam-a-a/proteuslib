--- conflicted
+++ resolved
@@ -189,13 +189,9 @@
     )
     exports.add(
         obj=fs.costing.electricity_cost,
-<<<<<<< HEAD
         name="Electricity cost",
-=======
-        name="Electricity price",
->>>>>>> 2f00912f
         ui_units=fs.costing.base_currency / pyunits.kWh,
-        display_units="$/kWhr",
+        display_units="$/kWh",
         rounding=2,
         description="NF OPEX",
         is_input=True,
@@ -330,16 +326,11 @@
     )
     exports.add(
         obj=fs.costing.specific_energy_consumption,
-        name="System energy consumption",
+        name="System-level specific energy consumption",
         ui_units=pyunits.hr * pyunits.kW / pyunits.m**3,
-        display_units="kWhr/m^3",
-<<<<<<< HEAD
-        rounding=2,
+        display_units="kWh/m^3",
+        rounding=4,
         description="Process cost and operating metrics",
-=======
-        rounding=4,
-        description="Process cost and opertaing metrics",
->>>>>>> 2f00912f
         is_input=False,
         input_category="Process cost and operating metrics",
         is_output=True,

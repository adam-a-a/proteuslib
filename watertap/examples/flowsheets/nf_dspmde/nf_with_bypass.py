--- conflicted
+++ resolved
@@ -150,14 +150,9 @@
 def fix_init_vars(m):
     # fix initial guess for splitter
     m.fs.by_pass_splitter.split_fraction[0, "bypass"].fix(0.5)
-<<<<<<< HEAD
-
-    # apply defaults for normal NF init
-=======
     m.fs.by_pass_splitter.split_fraction[0, "bypass"].setlb(0.01)
     m.fs.by_pass_splitter.split_fraction[0, "bypass"].setub(1 - 0.01)
-    # apply defualts ofr normal NF init
->>>>>>> 2f00912f
+    # apply defaults ofr normal NF init
     nf.fix_init_vars(m)
 
 

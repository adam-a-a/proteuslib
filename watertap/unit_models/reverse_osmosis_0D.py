###############################################################################
# WaterTAP Copyright (c) 2021, The Regents of the University of California,
# through Lawrence Berkeley National Laboratory, Oak Ridge National
# Laboratory, National Renewable Energy Laboratory, and National Energy
# Technology Laboratory (subject to receipt of any required approvals from
# the U.S. Dept. of Energy). All rights reserved.
#
# Please see the files COPYRIGHT.md and LICENSE.md for full copyright and license
# information, respectively. These files are also available online at the URL
# "https://github.com/watertap-org/watertap/"
#
###############################################################################


from enum import Enum, auto
from copy import deepcopy
# Import Pyomo libraries
from pyomo.environ import (Var,
                           Set,
                           Param,
                           Suffix,
                           NonNegativeReals,
                           NegativeReals,
                           Reference,
                           Block,
                           units as pyunits,
                           exp,
                           value)
from pyomo.common.config import ConfigBlock, ConfigValue, In
from pyomo.common.collections import ComponentSet
# Import IDAES cores
from idaes.core import (ControlVolume0DBlock,
                        declare_process_block_class,
                        MaterialBalanceType,
                        EnergyBalanceType,
                        MomentumBalanceType,
                        UnitModelBlockData,
                        useDefault,
                        MaterialFlowBasis)
from idaes.core.util.config import is_physical_parameter_block
from idaes.core.util.exceptions import ConfigurationError
from idaes.core.util import get_solver
from idaes.core.util.tables import create_stream_table_dataframe
import idaes.core.util.scaling as iscale
from watertap.util.initialization import check_solve, check_dof
import idaes.logger as idaeslog


__author__ = "Tim Bartholomew, Adam Atia"

# Set up logger
_log = idaeslog.getLogger(__name__)


class ConcentrationPolarizationType(Enum):
    none = auto()                    # simplified assumption: no concentration polarization
    fixed = auto()                   # simplified assumption: concentration polarization modulus is a user specified value
    calculated = auto()              # calculate concentration polarization (concentration at membrane interface)


class MassTransferCoefficient(Enum):
    none = auto()                    # mass transfer coefficient not utilized for concentration polarization effect
    fixed = auto()                   # mass transfer coefficient is a user specified value
    calculated = auto()              # mass transfer coefficient is calculated
    # TODO: add option for users to define their own relationship?


class PressureChangeType(Enum):
    fixed_per_stage = auto()         # pressure drop across membrane channel is a user-specified value
    fixed_per_unit_length = auto()   # pressure drop per unit length across membrane channel is a user-specified value
    calculated = auto()              # pressure drop across membrane channel is calculated


@declare_process_block_class("ReverseOsmosis0D")
class ReverseOsmosisData(UnitModelBlockData):
    """
    Standard RO Unit Model Class:
    - zero dimensional model
    - steady state only
    - single liquid phase only
    """
    CONFIG = ConfigBlock()

    CONFIG.declare("dynamic", ConfigValue(
        domain=In([False]),
        default=False,
        description="Dynamic model flag - must be False",
        doc="""Indicates whether this model will be dynamic or not.
    **default** = False. RO units do not support dynamic
    behavior."""))
    CONFIG.declare("has_holdup", ConfigValue(
        default=False,
        domain=In([False]),
        description="Holdup construction flag - must be False",
        doc="""Indicates whether holdup terms should be constructed or not.
    **default** - False. RO units do not have defined volume, thus
    this must be False."""))
    CONFIG.declare("material_balance_type", ConfigValue(
        default=MaterialBalanceType.useDefault,
        domain=In(MaterialBalanceType),
        description="Material balance construction flag",
        doc="""Indicates what type of mass balance should be constructed.
    **default** - MaterialBalanceType.useDefault.
    **Valid values:** {
    **MaterialBalanceType.useDefault - refer to property package for default
    balance type
    **MaterialBalanceType.none** - exclude material balances,
    **MaterialBalanceType.componentPhase** - use phase component balances,
    **MaterialBalanceType.componentTotal** - use total component balances,
    **MaterialBalanceType.elementTotal** - use total element balances,
    **MaterialBalanceType.total** - use total material balance.}"""))
    CONFIG.declare("energy_balance_type", ConfigValue(
        default=EnergyBalanceType.useDefault,
        domain=In(EnergyBalanceType),
        description="Energy balance construction flag",
        doc="""Indicates what type of energy balance should be constructed.
    **default** - EnergyBalanceType.useDefault.
    **Valid values:** {
    **EnergyBalanceType.useDefault - refer to property package for default
    balance type
    **EnergyBalanceType.none** - exclude energy balances,
    **EnergyBalanceType.enthalpyTotal** - single enthalpy balance for material,
    **EnergyBalanceType.enthalpyPhase** - enthalpy balances for each phase,
    **EnergyBalanceType.energyTotal** - single energy balance for material,
    **EnergyBalanceType.energyPhase** - energy balances for each phase.}"""))
    CONFIG.declare("momentum_balance_type", ConfigValue(
        default=MomentumBalanceType.pressureTotal,
        domain=In(MomentumBalanceType),
        description="Momentum balance construction flag",
        doc="""Indicates what type of momentum balance should be constructed.
    **default** - MomentumBalanceType.pressureTotal.
    **Valid values:** {
    **MomentumBalanceType.none** - exclude momentum balances,
    **MomentumBalanceType.pressureTotal** - single pressure balance for material,
    **MomentumBalanceType.pressurePhase** - pressure balances for each phase,
    **MomentumBalanceType.momentumTotal** - single momentum balance for material,
    **MomentumBalanceType.momentumPhase** - momentum balances for each phase.}"""))
    CONFIG.declare("has_pressure_change", ConfigValue(
        default=False,
        domain=In([True, False]),
        description="Pressure change term construction flag",
        doc="""Indicates whether terms for pressure change should be constructed.
    **default** - False.
    **Valid values:** {
    **True** - include pressure change terms,
    **False** - exclude pressure change terms.}"""))
    CONFIG.declare("pressure_change_type", ConfigValue(
        default=PressureChangeType.fixed_per_stage,
        domain=In(PressureChangeType),
        description="Pressure change term construction flag",
        doc="""
        Indicates what type of pressure change calculation will be made. To use any of the 
        ``pressure_change_type`` options to account for pressure drop, the configuration keyword 
        ``has_pressure_change`` must also be set to ``True``. Also, if a value is specified for pressure 
        change, it should be negative to represent pressure drop. 
        
        **default** - ``PressureChangeType.fixed_per_stage`` 


    .. csv-table::
        :header: "Configuration Options", "Description"

        "``PressureChangeType.fixed_per_stage``", "Specify an estimated value for pressure drop across the membrane feed channel"
        "``PressureChangeType.fixed_per_unit_length``", "Specify an estimated value for pressure drop per unit length across the membrane feed channel"
        "``PressureChangeType.calculated``", "Allow model to perform calculation of pressure drop across the membrane feed channel"

"""))
    CONFIG.declare("concentration_polarization_type", ConfigValue(
        default=ConcentrationPolarizationType.none,
        domain=In(ConcentrationPolarizationType),
        description="External concentration polarization effect in RO",
        doc="""
        Options to account for concentration polarization.
        
        **default** - ``ConcentrationPolarizationType.none`` 

    .. csv-table::
        :header: "Configuration Options", "Description"

        "``ConcentrationPolarizationType.none``", "Simplifying assumption to ignore concentration polarization"
        "``ConcentrationPolarizationType.fixed``", "Specify an estimated value for the concentration polarization modulus"
        "``ConcentrationPolarizationType.calculated``", "Allow model to perform calculation of membrane-interface concentration"

    """))
    CONFIG.declare("mass_transfer_coefficient", ConfigValue(
        default=MassTransferCoefficient.none,
        domain=In(MassTransferCoefficient),
        description="Mass transfer coefficient in RO feed channel",
        doc="""
        Options to account for mass transfer coefficient.
    
        **default** - ``MassTransferCoefficient.none`` 
    
    .. csv-table::
        :header: "Configuration Options", "Description"
    
        "``MassTransferCoefficient.none``", "Mass transfer coefficient not used in calculations"
        "``MassTransferCoefficient.fixed``", "Specify an estimated value for the mass transfer coefficient in the feed channel"
        "``MassTransferCoefficient.calculated``", "Allow model to perform calculation of mass transfer coefficient"

"""))

    CONFIG.declare("property_package", ConfigValue(
        default=useDefault,
        domain=is_physical_parameter_block,
        description="Property package to use for control volume",
        doc="""Property parameter object used to define property calculations,
    **default** - useDefault.
    **Valid values:** {
    **useDefault** - use default package from parent model or flowsheet,
    **PhysicalParameterObject** - a PhysicalParameterBlock object.}"""))
    CONFIG.declare("property_package_args", ConfigBlock(
        implicit=True,
        description="Arguments to use for constructing property packages",
        doc="""A ConfigBlock with arguments to be passed to a property block(s)
    and used when constructing these.
    **default** - None.
    **Valid values:** {
    see property package for documentation.}"""))

    def _process_config(self):
        """Check for configuration errors
        """
        if (len(self.config.property_package.phase_list) > 1
                or 'Liq' not in [p for p in self.config.property_package.phase_list]):
            raise ConfigurationError(
                "RO model only supports one liquid phase ['Liq'],"
                "the property package has specified the following phases {}"
                .format([p for p in self.config.property_package.phase_list]))
        if (self.config.concentration_polarization_type == ConcentrationPolarizationType.calculated
                and self.config.mass_transfer_coefficient == MassTransferCoefficient.none):
            raise ConfigurationError(
                "\n'mass_transfer_coefficient' and 'concentration_polarization_type' options configured incorrectly:\n"
                "'mass_transfer_coefficient' cannot be set to MassTransferCoefficient.none "
                "while 'concentration_polarization_type' is set to ConcentrationPolarizationType.calculated.\n "
                "\n\nSet 'mass_transfer_coefficient' to MassTransferCoefficient.fixed or "
                "MassTransferCoefficient.calculated "
                "\nor set 'concentration_polarization_type' to ConcentrationPolarizationType.fixed or "
                "ConcentrationPolarizationType.none")
        if (self.config.concentration_polarization_type != ConcentrationPolarizationType.calculated
                and self.config.mass_transfer_coefficient != MassTransferCoefficient.none):
            raise ConfigurationError(
                "\nConflict between configuration options:\n"
                "'mass_transfer_coefficient' cannot be set to {} "
                "while 'concentration_polarization_type' is set to {}.\n\n"
                "'mass_transfer_coefficient' must be set to MassTransferCoefficient.none\nor "
                "'concentration_polarization_type' must be set to ConcentrationPolarizationType.calculated"
                .format(self.config.mass_transfer_coefficient, self.config.concentration_polarization_type))
        if (self.config.pressure_change_type is not PressureChangeType.fixed_per_stage
                and self.config.has_pressure_change is False):
            raise ConfigurationError(
                "\nConflict between configuration options:\n"
                "'has_pressure_change' cannot be False "
                "while 'pressure_change_type' is set to {}.\n\n"
                "'pressure_change_type' must be set to PressureChangeType.fixed_per_stage\nor "
                "'has_pressure_change' must be set to True"
                .format(self.config.pressure_change_type))

        if len(self.config.property_package.solvent_set) > 1:
            raise ConfigurationError("RO model only supports one solvent component,"
                                     "the provided property package has specified {} solvent components"
                                     .format(len(self.config.property_package.solvent_set)))

        if len(self.config.property_package.solvent_set) == 0:
            raise ConfigurationError("The RO model was expecting a solvent and did not receive it.")

        if len(self.config.property_package.solute_set) == 0 and len(self.config.property_package.ion_set) == 0:
            raise ConfigurationError("The RO model was expecting a solute or ion and did not receive any.")

    def build(self):
        """
        Build the RO model.
        """
        # Call UnitModel.build to setup dynamics
        super().build()

        self.scaling_factor = Suffix(direction=Suffix.EXPORT)

        units_meta = self.config.property_package.get_metadata().get_derived_units

        self.io_list = Set(initialize=['in', 'out'])  # inlet/outlet set

        if hasattr(self.config.property_package,'ion_set'):
            solute_set = self.config.property_package.ion_set
        elif hasattr(self.config.property_package,'solute_set'):
            solute_set = self.config.property_package.solute_set

        solvent_set = self.config.property_package.solvent_set

        solvent_solute_set = solvent_set | solute_set

        # Check configuration errors
        self._process_config()

        # For permeate-specific scaling in calculate_scaling_factors
        self._permeate_scaled_properties = ComponentSet()

        # Add unit parameters
        self.A_comp = Var(
            self.flowsheet().config.time,
            solvent_set,
            initialize=1e-12,
            bounds=(1e-18, 1e-6),
            domain=NonNegativeReals,
            units=units_meta('length')*units_meta('pressure')**-1*units_meta('time')**-1,
            doc="""Solvent permeability coeff.""")
        self.B_comp = Var(
            self.flowsheet().config.time,
            solute_set,
            initialize=1e-8,
            bounds=(1e-11, 1e-5),
            domain=NonNegativeReals,
            units=units_meta('length')*units_meta('time')**-1,
            doc='Solute permeability coeff.')
        self.dens_solvent = Param(
            initialize=1000,
            units=units_meta('mass')*units_meta('length')**-3,
            doc='Pure water density')

        # Add unit variables
        def flux_mass_io_phase_comp_initialize(b, t, io, p, j):
            if j in b.config.property_package.solvent_set:
                return 5e-4
            elif j in solute_set:
                return 1e-6

        def flux_mass_io_phase_comp_bounds(b, t, io, p, j):
            if j in solvent_set:
                ub = 3e-2
                lb = 1e-4
            elif j in solute_set:
                ub = 1e-3
                lb = 1e-8
            return lb, ub

        self.flux_mass_io_phase_comp = Var(
            self.flowsheet().config.time,
            self.io_list,
            self.config.property_package.phase_list,
            solvent_solute_set,
            initialize=flux_mass_io_phase_comp_initialize,
            bounds=flux_mass_io_phase_comp_bounds,
            units=units_meta('mass')*units_meta('length')**-2*units_meta('time')**-1,
            doc='Mass flux across membrane at inlet and outlet')

        self.area = Var(
            initialize=10,
            bounds=(1e-1, 1e3),
            domain=NonNegativeReals,
            units=units_meta('length')**2,
            doc='Membrane area')

        def recovery_mass_phase_comp_initialize(b, t, p, j):
            if j in solvent_set:
                return 0.1
            elif j in solute_set:
                return 0.01

        def recovery_mass_phase_comp_bounds(b, t, p, j):
            ub = 1 - 1e-6
            if j in solvent_set:
                lb = 1e-2
            elif j in solute_set:
                lb = 1e-5
            return lb, ub

        self.recovery_mass_phase_comp = Var(
            self.flowsheet().config.time,
            self.config.property_package.phase_list,
            solvent_solute_set,
            initialize=recovery_mass_phase_comp_initialize,
            bounds=recovery_mass_phase_comp_bounds,
            units=pyunits.dimensionless,
            doc='Mass-based component recovery')

        self.recovery_vol_phase = Var(
            self.flowsheet().config.time,
            self.config.property_package.phase_list,
            initialize=0.1,
            bounds=(1e-2, 1 - 1e-6),
            units=pyunits.dimensionless,
            doc='Volumetric-based recovery')

        self.rejection_phase_comp = Var(
            self.flowsheet().config.time,
            self.config.property_package.phase_list,
            solute_set,
            initialize=0.9,
            bounds=(1e-2, 1 - 1e-6),
            units=pyunits.dimensionless,
            doc='Observed solute rejection')

        if self.config.concentration_polarization_type == ConcentrationPolarizationType.fixed:
            self.cp_modulus = Var(
                self.flowsheet().config.time,
                solute_set,
                initialize=1.1,
                bounds=(0.9, 3),
                domain=NonNegativeReals,
                units=pyunits.dimensionless,
                doc='Concentration polarization modulus')

        if self.config.concentration_polarization_type == ConcentrationPolarizationType.calculated:
            self.Kf_io = Var(
                self.flowsheet().config.time,
                self.io_list,
                solute_set,
                initialize=5e-5,
                bounds=(1e-6, 1e-3),
                domain=NonNegativeReals,
                units=units_meta('length') * units_meta('time')**-1,
                doc='Mass transfer coefficient in feed channel at inlet and outlet')
        if ((self.config.mass_transfer_coefficient == MassTransferCoefficient.calculated)
                or self.config.pressure_change_type == PressureChangeType.calculated):
            self.channel_height = Var(
                initialize=1e-3,
                bounds=(1e-4, 5e-3),
                domain=NonNegativeReals,
                units=units_meta('length'),
                doc='Feed-channel height')
            self.dh = Var(
                initialize=1e-3,
                bounds=(1e-4, 5e-3),
                domain=NonNegativeReals,
                units=units_meta('length'),
                doc='Hydraulic diameter of feed channel')
            self.spacer_porosity = Var(
                initialize=0.95,
                bounds=(0.1, 0.99),
                domain=NonNegativeReals,
                units=pyunits.dimensionless,
                doc='Feed-channel spacer porosity')
            self.N_Re_io = Var(
                self.flowsheet().config.time,
                self.io_list,
                initialize=5e2,
                bounds=(10, 5e3),
                domain=NonNegativeReals,
                units=pyunits.dimensionless,
                doc="Reynolds number at inlet and outlet")
        if self.config.mass_transfer_coefficient == MassTransferCoefficient.calculated:
            self.N_Sc_io_comp = Var(
                self.flowsheet().config.time,
                self.io_list,
                solute_set,
                initialize=5e2,
                bounds=(1e2, 2e3),
                domain=NonNegativeReals,
                units=pyunits.dimensionless,
                doc="Schmidt number at inlet and outlet")
            self.N_Sh_io_comp = Var(
                self.flowsheet().config.time,
                self.io_list,
                solute_set,
                initialize=1e2,
                bounds=(1, 3e2),
                domain=NonNegativeReals,
                units=pyunits.dimensionless,
                doc="Sherwood number at inlet and outlet")

        if ((self.config.pressure_change_type != PressureChangeType.fixed_per_stage)
                or (self.config.mass_transfer_coefficient == MassTransferCoefficient.calculated)):
            self.length = Var(
                initialize=10,
                bounds=(0.1, 5e2),
                domain=NonNegativeReals,
                units=units_meta('length'),
                doc='Effective membrane length')
            self.width = Var(
                initialize=1,
                bounds=(0.1, 5e2),
                domain=NonNegativeReals,
                units=units_meta('length'),
                doc='Effective feed-channel width')

        if self.config.pressure_change_type == PressureChangeType.fixed_per_unit_length:
            self.dP_dx = Var(
                self.flowsheet().config.time,
                initialize=-5e4,
                bounds=(-2e5, -1e3),
                domain=NegativeReals,
                units=units_meta('pressure')*units_meta('length')**-1,
                doc="pressure drop per unit length across feed channel")

        if self.config.pressure_change_type == PressureChangeType.calculated:
            self.velocity_io = Var(
                self.flowsheet().config.time,
                self.io_list,
                initialize=0.5,
                bounds=(1e-2, 5),
                domain=NonNegativeReals,
                units=units_meta('length')/units_meta('time'),
                doc="Crossflow velocity in feed channel at inlet and outlet")
            self.friction_factor_darcy_io = Var(
                self.flowsheet().config.time,
                self.io_list,
                initialize=0.5,
                bounds=(1e-2, 5),
                domain=NonNegativeReals,
                units=pyunits.dimensionless,
                doc="Darcy friction factor in feed channel at inlet and outlet")
            self.dP_dx_io = Var(
                self.flowsheet().config.time,
                self.io_list,
                initialize=-5e4,
                bounds=(-2e5, -1e3),
                domain=NegativeReals,
                units=units_meta('pressure')*units_meta('length')**-1,
                doc="Pressure drop per unit length of feed channel at inlet and outlet")

        # Build control volume for feed side
        self.feed_side = ControlVolume0DBlock(default={
            "dynamic": False,
            "has_holdup": False,
            "property_package": self.config.property_package,
            "property_package_args": self.config.property_package_args})

        self.feed_side.add_state_blocks(
            has_phase_equilibrium=False)

        self.feed_side.add_material_balances(
            balance_type=self.config.material_balance_type,
            has_mass_transfer=True)

        # self.feed_side.add_energy_balances(
        #     balance_type=self.config.energy_balance_type,
        #     has_enthalpy_transfer=True)

        self.feed_side.add_momentum_balances(
            balance_type=self.config.momentum_balance_type,
            has_pressure_change=self.config.has_pressure_change)

        # Build control volume for permeate side
        self.permeate_side = ControlVolume0DBlock(default={
            "dynamic": False,
            "has_holdup": False,
            "property_package": self.config.property_package,
            "property_package_args": self.config.property_package_args})

        self.permeate_side.add_state_blocks(
            has_phase_equilibrium=False)

        # Add additional state blocks
        tmp_dict = dict(**self.config.property_package_args)
        tmp_dict["has_phase_equilibrium"] = False
        tmp_dict["parameters"] = self.config.property_package
        tmp_dict["defined_state"] = False  # these blocks are not inlets
        # Interface properties
        self.feed_side.properties_interface_in = self.config.property_package.state_block_class(
            self.flowsheet().config.time,
            doc="Material properties of feed-side interface at inlet",
            default=tmp_dict)
        self.feed_side.properties_interface_out = self.config.property_package.state_block_class(
            self.flowsheet().config.time,
            doc="Material properties of feed-side interface at outlet",
            default=tmp_dict)
        self.permeate_side.properties_mixed = self.config.property_package.state_block_class(
            self.flowsheet().config.time,
            doc="Material properties of mixed permeate",
            default=tmp_dict)

        # Add Ports
        self.add_inlet_port(name='inlet', block=self.feed_side)
        self.add_outlet_port(name='retentate', block=self.feed_side)
        self.add_port(name='permeate', block=self.permeate_side.properties_mixed)

        # References for control volume
        # pressure change
        if (self.config.has_pressure_change is True and
                self.config.momentum_balance_type != MomentumBalanceType.none):
            self.deltaP = Reference(self.feed_side.deltaP)

        # mass transfer
        #TODO: ValueError: No value for uninitialized NumericValue object fs.unit.feed_side.properties_in[0.0].flow_mol_phase_comp[Liq,H2O]
        # def mass_transfer_phase_comp_initialize(b, t, p, j):
        #     return value(self.feed_side.properties_in[t].get_material_flow_terms('Liq', j)
        #                  * self.recovery_mass_phase_comp[t, 'Liq', j])
        def mass_transfer_phase_comp_initialize(b, t, p, j):
            return 1e-1
        self.mass_transfer_phase_comp = Var(
            self.flowsheet().config.time,
            self.config.property_package.phase_list,
            solvent_solute_set,
            initialize=mass_transfer_phase_comp_initialize,
            bounds=(1e-8, 1e6),
            domain=NonNegativeReals,
            units=units_meta('mass') * units_meta('time')**-1,
            doc='Mass transfer to permeate')

        @self.Constraint(self.flowsheet().config.time,
                         self.config.property_package.phase_list,
                         solvent_solute_set,
                         doc="Mass transfer term")
        def eq_mass_transfer_term(b, t, p, j):
            # TODO- come up with better way to handle different locations of mw_comp in property models (generic vs simple ion prop model)
            if b.feed_side.properties_in[0].get_material_flow_basis() == MaterialFlowBasis.mass:
                return b.mass_transfer_phase_comp[t, p, j] == -b.feed_side.mass_transfer_term[t, p, j]
            elif b.feed_side.properties_in[0].get_material_flow_basis() == MaterialFlowBasis.molar:
                if hasattr(b.feed_side.properties_in[0].params, 'mw_comp'):
                    mw_comp = b.feed_side.properties_in[0].params.mw_comp[j]
                elif hasattr(b.feed_side.properties_in[0], 'mw_comp'):
                    mw_comp = b.feed_side.properties_in[0].mw_comp[j]
                else:
                    raise ConfigurationError('mw_comp was not found.')
                return b.mass_transfer_phase_comp[t, p, j] == -b.feed_side.mass_transfer_term[t, p, j] \
                       * mw_comp

        # RO performance equations
        @self.Expression(self.flowsheet().config.time,
                         self.config.property_package.phase_list,
                         solvent_solute_set,
                         doc="Average flux expression")
        def flux_mass_phase_comp_avg(b, t, p, j):
            return 0.5 * sum(b.flux_mass_io_phase_comp[t, x, p, j] for x in self.io_list)

        @self.Constraint(self.flowsheet().config.time,
                         self.config.property_package.phase_list,
                         solvent_solute_set,
                         doc="Permeate production")
        def eq_permeate_production(b, t, p, j):
            return (b.permeate_side.properties_mixed[t].flow_mass_phase_comp[p, j]
                    == b.area * b.flux_mass_phase_comp_avg[t, p, j])

        @self.Constraint(self.flowsheet().config.time,
                         self.io_list,
                         self.config.property_package.phase_list,
                         solvent_solute_set,
                         doc="Water and salt flux")
        def eq_flux_io(b, t, x, p, j):
            if x == 'in':
                prop_feed = b.feed_side.properties_in[t]
                prop_feed_inter = b.feed_side.properties_interface_in[t]
                prop_perm = b.permeate_side.properties_in[t]
            elif x == 'out':
                prop_feed = b.feed_side.properties_out[t]
                prop_feed_inter = b.feed_side.properties_interface_out[t]
                prop_perm = b.permeate_side.properties_out[t]
            comp = self.config.property_package.get_component(j)
            if comp.is_solvent():
                return (b.flux_mass_io_phase_comp[t, x, p, j] == b.A_comp[t, j] * b.dens_solvent
                        * (prop_feed.pressure - prop_perm.pressure
                             - (prop_feed_inter.pressure_osm_phase['Liq'] - prop_perm.pressure_osm_phase['Liq'])))
            elif comp.is_solute():
                mw = self.config.property_package.get_component(j).mw
                return (b.flux_mass_io_phase_comp[t, x, p, j] == b.B_comp[t, j]
                        * mw * (prop_feed_inter.conc_mol_phase_comp[p, j] - prop_perm.conc_mol_phase_comp[p, j]))

        # Feed and permeate-side connection
        @self.Constraint(self.flowsheet().config.time,
                         self.config.property_package.phase_list,
                         solvent_solute_set,
                         doc="Mass transfer from feed to permeate")
        def eq_connect_mass_transfer(b, t, p, j):
            return (b.permeate_side.properties_mixed[t].get_material_flow_terms(p, j)
                    == -b.feed_side.mass_transfer_term[t, p, j])

        # @self.Constraint(self.flowsheet().config.time,
        #                  doc="Enthalpy transfer from feed to permeate")
        # def eq_connect_enthalpy_transfer(b, t):
        #     return (b.permeate_side.properties_mixed[t].get_enthalpy_flow_terms('Liq')
        #             == -b.feed_side.enthalpy_transfer[t])

        @self.Constraint(self.flowsheet().config.time,
                         doc="Isothermal assumption for permeate")
        def eq_permeate_isothermal(b, t):
            return b.feed_side.properties_out[t].temperature == \
                   b.permeate_side.properties_mixed[t].temperature

        # # Permeate-side stateblocks
        @self.permeate_side.Constraint(self.flowsheet().config.time,
                                   self.io_list,
                                   solute_set,
                                   doc="Permeate mass fraction")
        def eq_mass_frac_permeate_io(b, t, x, j):
            mw = self.config.property_package.get_component(j).mw
            if x == 'in':
                prop_io = b.properties_in[t]
            elif x == 'out':
                prop_io = b.properties_out[t]
            return (prop_io.conc_mol_phase_comp['Liq', j]
                    * mw / prop_io.dens_mass_phase['Liq']
                    * sum(self.flux_mass_io_phase_comp[t, x, 'Liq', jj]
                          for jj in solvent_solute_set)
                    == self.flux_mass_io_phase_comp[t, x, 'Liq', j])
        @self.permeate_side.Constraint(self.flowsheet().config.time,
                                   self.io_list,
                                   doc="Permeate temperature")
        def eq_temperature_permeate_io(b, t, x):
            if x == 'in':
                prop_io = b.properties_in[t]
            elif x == 'out':
                prop_io = b.properties_out[t]
            return prop_io.temperature == b.properties_mixed[t].temperature

        @self.permeate_side.Constraint(self.flowsheet().config.time,
                                   self.io_list,
                                   doc="Permeate pressure")
        def eq_pressure_permeate_io(b, t, x):
            if x == 'in':
                prop_io = b.properties_in[t]
            elif x == 'out':
                prop_io = b.properties_out[t]
            return prop_io.pressure == b.properties_mixed[t].pressure

        @self.permeate_side.Constraint(self.flowsheet().config.time,
                                   self.io_list,
                                   doc="Permeate flowrate")
        def eq_flow_vol_permeate_io(b, t, x):
            if x == 'in':
                prop_io = b.properties_in[t]
            elif x == 'out':
                prop_io = b.properties_out[t]
            return prop_io.flow_vol_phase['Liq'] == b.properties_mixed[t].flow_vol_phase['Liq']

        # Concentration polarization
        @self.feed_side.Constraint(self.flowsheet().config.time,
                                   self.io_list,
                                   solute_set,
                                   doc="Concentration polarization")
        def eq_concentration_polarization_io(b, t, x, j):
            mw = self.config.property_package.get_component(j).mw
            if x == 'in':
                prop_io = b.properties_in[t]
                prop_interface_io = b.properties_interface_in[t]
            elif x == 'out':
                prop_io = b.properties_out[t]
                prop_interface_io = b.properties_interface_out[t]
            if self.config.concentration_polarization_type == ConcentrationPolarizationType.none:
                return (prop_interface_io.conc_mol_phase_comp['Liq', j] * mw ==
                        mw * prop_io.conc_mol_phase_comp['Liq', j])
            elif self.config.concentration_polarization_type == ConcentrationPolarizationType.fixed:
                return (prop_interface_io.conc_mol_phase_comp['Liq', j] * mw ==
                        mw * prop_io.conc_mol_phase_comp['Liq', j]
                        * self.cp_modulus[t, j])
            elif self.config.concentration_polarization_type == ConcentrationPolarizationType.calculated:
                jw = self.flux_mass_io_phase_comp[t, x, 'Liq', 'H2O'] / self.dens_solvent
                js = self.flux_mass_io_phase_comp[t, x, 'Liq', j]
                return (prop_interface_io.conc_mol_phase_comp['Liq', j] * mw ==
                        mw * prop_io.conc_mol_phase_comp['Liq', j] * exp(jw / self.Kf_io[t, x, j])
                        - js / jw * (exp(jw / self.Kf_io[t, x, j]) - 1))

        # Mass transfer coefficient calculation
        if self.config.mass_transfer_coefficient == MassTransferCoefficient.calculated:
            @self.Constraint(self.flowsheet().config.time,
                                       self.io_list,
                                       solute_set,
                                       doc="Mass transfer coefficient in feed channel")
            def eq_Kf_io(b, t, x, j):
                if x == 'in':
                    prop_io = b.feed_side.properties_in[t]
                elif x == 'out':
                    prop_io = b.feed_side.properties_out[t]
                return (b.Kf_io[t, x, j] * b.dh ==
                        prop_io.diffus_phase_comp['Liq', j] #TODO: need to add diffus_phase_comp method to config
                        * b.N_Sh_io_comp[t, x, j])

            @self.Constraint(self.flowsheet().config.time,
                                       self.io_list,
                                       solute_set,
                                       doc="Sherwood number")
            def eq_N_Sh_io_comp(b, t, x, j):
                return (b.N_Sh_io_comp[t, x, j] ==
                        0.46 * (b.N_Re_io[t, x] * b.N_Sc_io_comp[t, x, j])**0.36)

            @self.Constraint(self.flowsheet().config.time,
                                       self.io_list,
                                       solute_set,
                                       doc="Schmidt number")
            def eq_N_Sc_io_comp(b, t, x, j):
                if x == 'in':
                    prop_io = b.feed_side.properties_in[t]
                elif x == 'out':
                    prop_io = b.feed_side.properties_out[t]
                return (b.N_Sc_io_comp[t, x, j] * prop_io.dens_mass_phase['Liq'] * prop_io.diffus_phase_comp['Liq', j] ==
                        prop_io.visc_d_phase['Liq'])

        if hasattr(self, 'length') or hasattr(self, 'width'):
            @self.Constraint(doc="Membrane area")
            def eq_area(b):
                return b.area == b.length * b.width

        if (self.config.mass_transfer_coefficient == MassTransferCoefficient.calculated
            or self.config.pressure_change_type == PressureChangeType.calculated):
            @self.Expression(doc="Cross-sectional area")
            def area_cross(b):
                return b.channel_height * b.width * b.spacer_porosity

            @self.Constraint(self.flowsheet().config.time,
                                       self.io_list,
                                       doc="Reynolds number")
            def eq_N_Re_io(b, t, x):
                if x == 'in':
                    prop_io = b.feed_side.properties_in[t]
                elif x == 'out':
                    prop_io = b.feed_side.properties_out[t]
                return (b.N_Re_io[t, x] * b.area_cross * prop_io.visc_d_phase['Liq'] ==
                        prop_io.dens_mass_phase['Liq'] * b.velocity_io[t, x]
                        * b.dh)

            @self.Constraint(doc="Hydraulic diameter")  # eqn. 17 in Schock & Miquel, 1987
            def eq_dh(b):
                return (b.dh ==
                        4 * b.spacer_porosity
                        / (2 / b.channel_height
                           + (1 - b.spacer_porosity) * 8 / b.channel_height))

        if self.config.pressure_change_type == PressureChangeType.fixed_per_unit_length:
            # Pressure change equation when dP/dx = user-specified constant,
            @self.Constraint(self.flowsheet().config.time,
                             doc="pressure change due to friction")
            def eq_pressure_change(b, t):
                return b.deltaP[t] == b.dP_dx[t] * b.length

        elif self.config.pressure_change_type == PressureChangeType.calculated:
            # Crossflow velocity at inlet and outlet
            @self.Constraint(self.flowsheet().config.time,
                             self.io_list,
                             doc="Crossflow velocity constraint")
            def eq_velocity_io(b, t, x):
                if x == 'in':
                    prop_io = b.feed_side.properties_in[t]
                elif x == 'out':
                    prop_io = b.feed_side.properties_out[t]
                return b.velocity_io[t, x] * b.area_cross == prop_io.flow_vol_phase['Liq']

            # Darcy friction factor based on eq. S27 in SI for Cost Optimization of Osmotically Assisted Reverse Osmosis
            # TODO: this relationship for friction factor is specific to a particular spacer geometry. Add alternatives.
            @self.Constraint(self.flowsheet().config.time,
                             self.io_list,
                             doc="Darcy friction factor constraint")
            def eq_friction_factor_darcy_io(b, t, x):
                return (b.friction_factor_darcy_io[t, x] - 0.42) * b.N_Re_io[t, x] == 189.3

            # Pressure change per unit length due to friction,
            # -1/2*f/dh*density*velocity^2
            @self.Constraint(self.flowsheet().config.time,
                             self.io_list,
                             doc="pressure change per unit length due to friction")
            def eq_dP_dx_io(b, t, x):
                if x == 'in':
                    prop_io = b.feed_side.properties_in[t]
                elif x == 'out':
                    prop_io = b.feed_side.properties_out[t]
                return (b.dP_dx_io[t, x] * b.dh ==
                        -0.5 * b.friction_factor_darcy_io[t, x]
                        * prop_io.dens_mass_phase['Liq'] * b.velocity_io[t, x]**2)

            # Average pressure change per unit length due to friction
            @self.Expression(self.flowsheet().config.time,
                             doc="expression for average pressure change per unit length due to friction")
            def dP_dx_avg(b, t):
                return 0.5 * sum(b.dP_dx_io[t, x] for x in b.io_list)

            # Pressure change equation
            @self.Constraint(self.flowsheet().config.time,
                             doc="pressure change due to friction")
            def eq_pressure_change(b, t):
                return b.deltaP[t] == b.dP_dx_avg[t] * b.length

        # Bulk and interface connection on the feed-side
        @self.feed_side.Constraint(self.flowsheet().config.time,
                                   self.io_list,
                                   doc="Temperature at interface")
        def eq_equal_temp_interface_io(b, t, x):
            if x == 'in':
                prop_io = b.properties_in[t]
                prop_interface_io = b.properties_interface_in[t]
            elif x == 'out':
                prop_io = b.properties_out[t]
                prop_interface_io = b.properties_interface_out[t]
            return prop_interface_io.temperature == \
                   prop_io.temperature

        @self.feed_side.Constraint(self.flowsheet().config.time,
                                   self.io_list,
                                   doc="Pressure at interface")
        def eq_equal_pressure_interface_io(b, t, x):
            if x == 'in':
                prop_io = b.properties_in[t]
                prop_interface_io = b.properties_interface_in[t]
            elif x == 'out':
                prop_io = b.properties_out[t]
                prop_interface_io = b.properties_interface_out[t]
            return prop_interface_io.pressure == \
                   prop_io.pressure

        @self.feed_side.Constraint(self.flowsheet().config.time,
                                   self.io_list,
                                   doc="Volumetric flow at interface of inlet")
        def eq_equal_flow_vol_interface_io(b, t, x):
            if x == 'in':
                prop_io = b.properties_in[t]
                prop_interface_io = b.properties_interface_in[t]
            elif x == 'out':
                prop_io = b.properties_out[t]
                prop_interface_io = b.properties_interface_out[t]
            return prop_interface_io.flow_vol_phase['Liq'] ==\
                   prop_io.flow_vol_phase['Liq']

        # constraints for additional variables (i.e. variables not used in other constraints)
        @self.Constraint(self.flowsheet().config.time)
        def eq_recovery_vol_phase(b, t):
            return (b.recovery_vol_phase[t, 'Liq'] ==
                    b.permeate_side.properties_mixed[t].flow_vol_phase['Liq'] /
                    b.feed_side.properties_in[t].flow_vol_phase['Liq'])

        @self.Constraint(self.flowsheet().config.time,
                         solvent_solute_set)
        def eq_recovery_mass_phase_comp(b, t, j):
            return (b.recovery_mass_phase_comp[t, 'Liq', j] ==
                    b.permeate_side.properties_mixed[t].flow_mass_phase_comp['Liq', j] /
                    b.feed_side.properties_in[t].flow_mass_phase_comp['Liq', j])

        @self.Constraint(self.flowsheet().config.time,
                         solute_set)
        def eq_rejection_phase_comp(b, t, j):
            mw = self.config.property_package.get_component(j).mw
            return (b.rejection_phase_comp[t, 'Liq', j] ==
                    1 - (mw * b.permeate_side.properties_mixed[t].conc_mol_phase_comp['Liq', j] /
                         mw /
                         b.feed_side.properties_in[t].conc_mol_phase_comp['Liq', j]))

        @self.Expression(self.flowsheet().config.time,
                         doc='Over pressure ratio')
        def over_pressure_ratio(b, t):
<<<<<<< HEAD
            return (b.feed_side.properties_out[t].pressure_osm_phase['Liq']
                    - b.permeate_side.properties_out[t].pressure_osm_phase['Liq']) / \
=======
            return (b.feed_side.properties_out[t].pressure_osm
                    - b.permeate_side.properties_out[t].pressure_osm) / \
>>>>>>> 24efce5f
                    b.feed_side.properties_out[t].pressure

    def initialize(blk,
                   initialize_guess=None,
                   state_args=None,
                   outlvl=idaeslog.NOTSET,
                   solver=None,
                   optarg=None,
                   fail_on_warning=False,
                   ignore_dof=False):
        """
        General wrapper for RO initialization routines

        Keyword Arguments:

            initialize_guess : a dict of guesses for solvent_recovery, solute_recovery,
                               and cp_modulus. These guesses offset the initial values
                               for the retentate, permeate, and membrane interface
                               state blocks from the inlet feed
                               (default =
                               {'deltaP': -1e4,
                               'solvent_recovery': 0.5,
                               'solute_recovery': 0.01,
                               'cp_modulus': 1.1})
            state_args : a dict of arguments to be passed to the property
                         package(s) to provide an initial state for the inlet
                         feed side state block (see documentation of the specific
                         property package) (default = None).
            outlvl : sets output level of initialization routine
            optarg : solver options dictionary object (default=None)
            solver : solver object or string indicating which solver to use during
                     initialization, if None provided the default solver will be used
                     (default = None)
            fail_on_warning : boolean argument to fail or only produce  warning upon unsuccessful solve (default=False)
            ignore_dof : boolean argument to ignore when DOF != 0 (default=False)
        Returns:
            None
        """

        init_log = idaeslog.getInitLogger(blk.name, outlvl, tag="unit")
        solve_log = idaeslog.getSolveLogger(blk.name, outlvl, tag="unit")
        # Set solver and options
        if optarg is None:
            optarg = {'bound_push': 1e-8}
<<<<<<< HEAD

=======
>>>>>>> 24efce5f
        opt = get_solver(solver, optarg)

        for k in ('ion_set', 'solute_set'):
            if hasattr(blk.config.property_package, k):
                solute_set = getattr(blk.config.property_package, k)
                break

        # assumptions
        if initialize_guess is None:
            initialize_guess = {}
        if 'deltaP' not in initialize_guess:
            initialize_guess['deltaP'] = -1e4
        if 'solvent_recovery' not in initialize_guess:
            initialize_guess['solvent_recovery'] = 0.5
        if 'solute_recovery' not in initialize_guess:
            initialize_guess['solute_recovery'] = 0.01
        if 'cp_modulus' not in initialize_guess:
            initialize_guess['cp_modulus'] = 1.1

        # ---------------------------------------------------------------------
        # Extract initial state of inlet feed
        if state_args is None:
            state_args = {}
            state_dict = blk.feed_side.properties_in[
                blk.flowsheet().config.time.first()].define_port_members()

            for k in state_dict.keys():
                if state_dict[k].is_indexed():
                    state_args[k] = {}
                    for m in state_dict[k].keys():
                        state_args[k][m] = state_dict[k][m].value
                else:
                    state_args[k] = state_dict[k].value


        # Initialize feed inlet state block
        flags = blk.feed_side.properties_in.initialize(
            outlvl=outlvl,
            optarg=optarg,
            solver=solver,
            state_args=state_args,
            hold_state=True)

        init_log.info_high("Initialization Step 1 Complete.")
        if not ignore_dof:
            check_dof(blk, fail_flag=fail_on_warning, logger=init_log)
        # ---------------------------------------------------------------------
        # Initialize other state blocks
        # base properties on inlet state block

        # if 'flow_mass_phase_comp' not in state_args.keys():
        #     raise ConfigurationError('ReverseOsmosis0D initialization routine expects '
        #                              'flow_mass_phase_comp as a state variable. Check '
        #                              'that the property package supports this state '
        #                              'variable or that the state_args provided to the '
        #                              'initialize call includes this state variable')

        # slightly modify initial values for other state blocks
        if 'flow_mass_phase_comp' in state_args.keys():
            state_args_retentate = deepcopy(state_args)
            state_args_permeate = deepcopy(state_args)

            state_args_retentate['pressure'] += initialize_guess['deltaP']
            state_args_permeate['pressure'] = blk.permeate_side.properties_mixed[0].pressure.value
            for j in blk.config.property_package.solvent_set:
                state_args_retentate['flow_mass_phase_comp'][('Liq', j)] *= (1 - initialize_guess['solvent_recovery'])
                state_args_permeate['flow_mass_phase_comp'][('Liq', j)] *= initialize_guess['solvent_recovery']
            for j in solute_set:
                state_args_retentate['flow_mass_phase_comp'][('Liq', j)] *= (1 - initialize_guess['solute_recovery'])
                state_args_permeate['flow_mass_phase_comp'][('Liq', j)] *= initialize_guess['solute_recovery']

            state_args_interface_in = deepcopy(state_args)
            state_args_interface_out = deepcopy(state_args_retentate)

            for j in solute_set:
                state_args_interface_in['flow_mass_phase_comp'][('Liq', j)] *= initialize_guess['cp_modulus']
                state_args_interface_out['flow_mass_phase_comp'][('Liq', j)] *= initialize_guess['cp_modulus']
        elif 'flow_mol_phase_comp' in state_args.keys():
            state_args_retentate = deepcopy(state_args)
            state_args_permeate = deepcopy(state_args)

            state_args_retentate['pressure'] += initialize_guess['deltaP']
            state_args_permeate['pressure'] = blk.permeate_side.properties_mixed[0].pressure.value
            for j in blk.config.property_package.solvent_set:
                state_args_retentate['flow_mol_phase_comp'][('Liq', j)] *= (1 - initialize_guess['solvent_recovery'])
                state_args_permeate['flow_mol_phase_comp'][('Liq', j)] *= initialize_guess['solvent_recovery']
            for j in solute_set:
                state_args_retentate['flow_mol_phase_comp'][('Liq', j)] *= (1 - initialize_guess['solute_recovery'])
                state_args_permeate['flow_mol_phase_comp'][('Liq', j)] *= initialize_guess['solute_recovery']

            state_args_interface_in = deepcopy(state_args)
            state_args_interface_out = deepcopy(state_args_retentate)

            for j in solute_set:
                state_args_interface_in['flow_mol_phase_comp'][('Liq', j)] *= initialize_guess['cp_modulus']
                state_args_interface_out['flow_mol_phase_comp'][('Liq', j)] *= initialize_guess['cp_modulus']

        blk.feed_side.properties_out.initialize(
            outlvl=outlvl,
            optarg=optarg,
            solver=solver,
            state_args=state_args_retentate,)
        blk.feed_side.properties_interface_in.initialize(
                outlvl=outlvl,
                optarg=optarg,
                solver=solver,
                state_args=state_args_interface_in,)
        blk.feed_side.properties_interface_out.initialize(
                outlvl=outlvl,
                optarg=optarg,
                solver=solver,
                state_args=state_args_interface_out,)
        blk.permeate_side.properties_mixed.initialize(
            outlvl=outlvl,
            optarg=optarg,
            solver=solver,
            state_args=state_args_permeate,)
        blk.permeate_side.properties_in.initialize(
            outlvl=outlvl,
            optarg=optarg,
            solver=solver,
            state_args=state_args_permeate,)
        blk.permeate_side.properties_out.initialize(
            outlvl=outlvl,
            optarg=optarg,
            solver=solver,
            state_args=state_args_permeate,)
        init_log.info_high("Initialization Step 2 Complete.")

        blk.area.set_value(50)
        blk.permeate_side.properties_out[0].pressure_osm_phase['Liq'].set_value(25e5)
        blk.report()
        # blk.over_pressure_ratio[0] = 1.2
        # ---------------------------------------------------------------------
        # Solve unit
        with idaeslog.solver_log(solve_log, idaeslog.DEBUG) as slc:
            res = opt.solve(blk, tee=slc.tee)
        check_solve(res, checkpoint='Initialization Step 3', logger=init_log, fail_flag=fail_on_warning)
        # ---------------------------------------------------------------------
        # Release Inlet state
        blk.feed_side.release_state(flags, outlvl)
        init_log.info(
            "Initialization Complete: {}".format(idaeslog.condition(res))
        )

    def _get_performance_contents(self, time_point=0):
        for k in ('ion_set', 'solute_set'):
            if hasattr(self.config.property_package, k):
                solute_set = getattr(self.config.property_package, k)
                break
        var_dict = {}
        expr_dict = {}
        var_dict["Volumetric Recovery Rate"] = self.recovery_vol_phase[time_point, 'Liq']
        var_dict["Solvent Mass Recovery Rate"] = self.recovery_mass_phase_comp[time_point, 'Liq', 'H2O']
        var_dict["Membrane Area"] = self.area
        if hasattr(self, "length"):
            var_dict["Membrane Length"] = self.length
        if hasattr(self, "width"):
            var_dict["Membrane Width"] = self.width
        if hasattr(self, "deltaP"):
            var_dict["Pressure Change"] = self.deltaP[time_point]
        if hasattr(self, "N_Re_io"):
            var_dict["Reynolds Number @Inlet"] = self.N_Re_io[time_point, 'in']
            var_dict["Reynolds Number @Outlet"] = self.N_Re_io[time_point, 'out']
        if hasattr(self, "velocity_io"):
            var_dict["Velocity @Inlet"] = self.velocity_io[time_point, 'in']
            var_dict["Velocity @Outlet"] = self.velocity_io[time_point, 'out']
        for j in solute_set:
            mw = self.config.property_package.get_component(j).mw
            cin_mem_name=f'{j} Concentration @Inlet,Membrane-Interface '
            if self.feed_side.properties_out[time_point].conc_mol_phase_comp['Liq', j].is_variable_type():
                obj_dict = var_dict
            elif self.feed_side.properties_out[time_point].conc_mol_phase_comp['Liq',j].is_named_expression_type():
                obj_dict = expr_dict
            else:
                raise Exception(f"{self.feed_side.properties_in[time_point].conc_mol_phase_comp['Liq',j]} isn't a variable nor expression")
            obj_dict[cin_mem_name] = (mw *
                        self.feed_side.properties_interface_in[time_point].conc_mol_phase_comp['Liq', j])
            cout_mem_name=f'{j} Concentration @Outlet,Membrane-Interface '
            obj_dict[cout_mem_name] = (mw *
                self.feed_side.properties_interface_out[time_point].conc_mol_phase_comp['Liq', j])
            cin_bulk_name=f'{j} Concentration @Inlet,Bulk '
            obj_dict[cin_bulk_name] = (mw *
                        self.feed_side.properties_in[time_point].conc_mol_phase_comp['Liq', j])
            cout_bulk_name=f'{j} Concentration @Outlet,Bulk '
            obj_dict[cout_bulk_name] = (mw *
                self.feed_side.properties_out[time_point].conc_mol_phase_comp['Liq', j])
            cp_name=f'{j} Permeate Concentration '
            obj_dict[cp_name] = (mw *
                self.permeate_side.properties_mixed[time_point].conc_mol_phase_comp['Liq', j])
        if self.feed_side.properties_interface_out[time_point].is_property_constructed('pressure_osm_phase'):
            if self.feed_side.properties_interface_out[time_point].pressure_osm_phase['Liq'].is_variable_type():
                obj_dict = var_dict
            elif self.feed_side.properties_interface_out[time_point].pressure_osm_phase['Liq'].is_named_expression_type():
                obj_dict = expr_dict
            else:
                raise Exception(
                    f"{self.feed_side.properties_interface_out[time_point].pressure_osm_phase['Liq']} isn't a variable nor expression")
            obj_dict['Osmotic Pressure @Outlet,Membrane-Interface '] = (
                self.feed_side.properties_interface_out[time_point].pressure_osm_phase['Liq'])
        if self.feed_side.properties_out[time_point].is_property_constructed('pressure_osm_phase'):
            obj_dict['Osmotic Pressure @Outlet,Bulk'] = (
                self.feed_side.properties_out[time_point].pressure_osm_phase['Liq'])
        if self.feed_side.properties_interface_in[time_point].is_property_constructed('pressure_osm_phase'):
            obj_dict['Osmotic Pressure @Inlet,Membrane-Interface'] = (
                self.feed_side.properties_interface_in[time_point].pressure_osm_phase['Liq'])
        if self.feed_side.properties_in[time_point].is_property_constructed('pressure_osm_phase'):
            obj_dict['Osmotic Pressure @Inlet,Bulk'] = (
                self.feed_side.properties_in[time_point].pressure_osm_phase['Liq'])
        if self.feed_side.properties_in[time_point].is_property_constructed('flow_vol_phase'):
            if self.feed_side.properties_in[time_point].flow_vol_phase['Liq'].is_variable_type():
                obj_dict = var_dict
            elif self.feed_side.properties_in[time_point].flow_vol_phase['Liq'].is_expression_type():
                obj_dict = expr_dict
            else:
                raise Exception(
                    f"{self.feed_side.properties_in[time_point].flow_vol_phase['Liq']} isn't a variable nor expression")
            obj_dict['Volumetric Flowrate @Inlet'] = (
                self.feed_side.properties_in[time_point].flow_vol_phase['Liq'])
        if self.feed_side.properties_out[time_point].is_property_constructed('flow_vol_phase'):
            obj_dict['Volumetric Flowrate @Outlet'] = (
                self.feed_side.properties_out[time_point].flow_vol_phase['Liq'])

        # TODO: (1) add more vars, (2) would be nice to add units to output, and (3) should be able to report output of
        #  "NaN" or "Not Reported", mainly for properties that exist but are not necessarily constructed within model
        #  constraints. One example in this case is the osmotic pressure of the bulk feed, which would certainly be of
        #  interest to users with a background in desalination (it is currently not reported because it is not directly
        #  used in any model constraints). Furthermore, the report() method seems to be limited to Pyomo Var objects for
        #  which the pyomo value() method is applied to. That is, a Pyomo Var object must be used; e.g., providing a
        #  list as output would yield an error.

        return {"vars": var_dict, "exprs": expr_dict}

    def _get_stream_table_contents(self, time_point=0):
        return create_stream_table_dataframe(
            {
                "Feed Inlet": self.inlet,
                "Feed Outlet": self.retentate,
                "Permeate Outlet": self.permeate,
            },
            time_point=time_point,
        )

    def get_costing(self, module=None, **kwargs):
        self.costing = Block()
        module.ReverseOsmosis_costing(self.costing, **kwargs)

    def calculate_scaling_factors(self):
        super().calculate_scaling_factors()

        # permeate properties need to rescale solute values by 100
        def rescale_variable(var, factor=100):
            if iscale.get_scaling_factor(var) is not None:
                sf = iscale.get_scaling_factor(var)
                iscale.set_scaling_factor(var, sf * factor)
            else:
                _log.warning(f'{var} has no scaling factor, so rescaling by a factor of {factor} is being skipped')

        blk = self.permeate_side
        for sb_str in ['properties_in', 'properties_out', 'properties_mixed']:
            sb = getattr(blk, sb_str)
            for t in self.flowsheet().config.time:
                for j in self.config.property_package.solute_set:
                    if sb[t].is_property_constructed('flow_mass_phase_comp'):
                        rescale_variable(sb[t].flow_mass_phase_comp['Liq', j])
                    if sb[t].is_property_constructed('mass_frac_phase_comp'):
                        rescale_variable(sb[t].mass_frac_phase_comp['Liq', j])
                    if sb[t].is_property_constructed('conc_mol_phase_comp'):
                        rescale_variable(sb[t].conc_mol_phase_comp['Liq', j])
                    if sb[t].is_property_constructed('mole_frac_phase_comp'):
                        rescale_variable(sb[t].mole_frac_phase_comp[j])
                    if sb[t].is_property_constructed('molality_comp'):
                        rescale_variable(sb[t].molality_comp[j])
                if sb[t].is_property_constructed('pressure_osm_phase'):
                    rescale_variable(sb[t].pressure_osm_phase['Liq'])

        # setting scaling factors for variables
        # these variables should have user input, if not there will be a warning
        if iscale.get_scaling_factor(self.area) is None:
            sf = iscale.get_scaling_factor(self.area, default=1e-1, warning=True)
            iscale.set_scaling_factor(self.area, sf)

        # these variables do not typically require user input,
        # will not override if the user does provide the scaling factor
        if iscale.get_scaling_factor(self.A_comp) is None:
            iscale.set_scaling_factor(self.A_comp, 1e12)

        if iscale.get_scaling_factor(self.B_comp) is None:
            iscale.set_scaling_factor(self.B_comp, 1e8)

        if iscale.get_scaling_factor(self.feed_side.properties_in[0].dens_mass_phase) is None:
            iscale.set_scaling_factor(self.feed_side.properties_in[0].dens_mass_phase, 1e-3)

        if iscale.get_scaling_factor(self.dens_solvent) is None:
            sf = iscale.get_scaling_factor(self.feed_side.properties_in[0].dens_mass_phase['Liq'])
            iscale.set_scaling_factor(self.dens_solvent, sf)

        if iscale.get_scaling_factor(self.recovery_vol_phase) is None:
            iscale.set_scaling_factor(self.recovery_vol_phase, 100.)

        for (t, p, j), v in self.recovery_mass_phase_comp.items():
            if j in self.config.property_package.solvent_set:
                sf = 1
            elif j in self.config.property_package.solute_set:
                sf = 100
            if iscale.get_scaling_factor(v) is None:
                iscale.set_scaling_factor(v, sf)

        for v in self.rejection_phase_comp.values():
            if iscale.get_scaling_factor(v) is None:
                iscale.set_scaling_factor(v, 1)

        if hasattr(self, 'cp_modulus'):
            if iscale.get_scaling_factor(self.cp_modulus) is None:
                sf = iscale.get_scaling_factor(self.cp_modulus)
                iscale.set_scaling_factor(self.cp_modulus, sf)

        if hasattr(self, 'Kf_io'):
            for t, x, j in self.Kf_io.keys():
                if iscale.get_scaling_factor(self.Kf_io[t, x, j]) is None:
                    iscale.set_scaling_factor(self.Kf_io[t, x, j], 1e5)

        if hasattr(self, 'N_Re_io'):
            for t, x in self.N_Re_io.keys():
                if iscale.get_scaling_factor(self.N_Re_io[t, x]) is None:
                    iscale.set_scaling_factor(self.N_Re_io[t, x], 1e-2)

        if hasattr(self, 'N_Sc_io'):
            for t, x in self.N_Sc_io.keys():
                if iscale.get_scaling_factor(self.N_Sc_io[t, x]) is None:
                    iscale.set_scaling_factor(self.N_Sc_io[t, x], 1e-2)

        if hasattr(self, 'N_Sh_io_comp'):
            for t, x, j in self.N_Sh_io_comp.keys():
                if iscale.get_scaling_factor(self.N_Sh_io_comp[t, x, j]) is None:
                     iscale.set_scaling_factor(self.N_Sh_io_comp[t, x, j], 1e-2)

        if hasattr(self, 'length'):
            if iscale.get_scaling_factor(self.length) is None:
                iscale.set_scaling_factor(self.length, 1)

        if hasattr(self, 'width'):
            if iscale.get_scaling_factor(self.width) is None:
                iscale.set_scaling_factor(self.width, 1)

        if hasattr(self, 'channel_height'):
            if iscale.get_scaling_factor(self.channel_height) is None:
                iscale.set_scaling_factor(self.channel_height, 1e3)

        if hasattr(self, 'spacer_porosity'):
            if iscale.get_scaling_factor(self.spacer_porosity) is None:
                iscale.set_scaling_factor(self.spacer_porosity, 1)

        if hasattr(self, 'dh'):
            if iscale.get_scaling_factor(self.dh) is None:
                iscale.set_scaling_factor(self.dh, 1e3)

        if hasattr(self, 'dP_dx'):
            for v in self.dP_dx.values():
                if iscale.get_scaling_factor(v) is None:
                    iscale.set_scaling_factor(v, 1e-4)

        if hasattr(self, 'velocity_io'):
            for v in self.velocity_io.values():
                if iscale.get_scaling_factor(v) is None:
                    iscale.set_scaling_factor(v, 1)

        if hasattr(self, 'friction_factor_darcy_io'):
            for v in self.friction_factor_darcy_io.values():
                if iscale.get_scaling_factor(v) is None:
                    iscale.set_scaling_factor(v, 1)

        if hasattr(self, 'dP_dx_io'):
            for v in self.dP_dx_io.values():
                if iscale.get_scaling_factor(v) is None:
                    iscale.set_scaling_factor(v, 1e-4)

        for (t, x, p, j), v in self.flux_mass_io_phase_comp.items():
            if iscale.get_scaling_factor(v) is None:
                comp = self.config.property_package.get_component(j)
                if comp.is_solvent():  # scaling based on solvent flux equation
                    if x == 'in':
                        prop_io = self.feed_side.properties_in[t]
                    elif x == 'out':
                        prop_io = self.feed_side.properties_out[t]
                        prop_interface_io = self.feed_side.properties_interface_out[t]
                    sf = (iscale.get_scaling_factor(self.A_comp[t, j])
                          * iscale.get_scaling_factor(self.dens_solvent)
                          * iscale.get_scaling_factor(prop_io.pressure))
                    iscale.set_scaling_factor(v, sf)
                elif comp.is_solute():  # scaling based on solute flux equation
                    mw = self.config.property_package.get_component(j).mw
                    sf = (iscale.get_scaling_factor(self.B_comp[t, j])
                          * iscale.get_scaling_factor(self.feed_side.properties_in[t].conc_mol_phase_comp[p, j],
                                                      default=value(1/self.feed_side.properties_in[t].conc_mol_phase_comp[
                                                          p, j]))
                          * iscale.get_scaling_factor(mw, default=value(1/mw)))
                    iscale.set_scaling_factor(v, sf)

        for (t, p, j), v in self.feed_side.mass_transfer_term.items():
            # already scaled by control volume with the default based on properties_in flow
            # solute typically has mass transfer 2 orders magnitude less than flow
            if j in self.config.property_package.solute_set:
                sf = iscale.get_scaling_factor(v) * 100
                iscale.set_scaling_factor(v, sf)

        for (t, p, j), v in self.mass_transfer_phase_comp.items():
            if iscale.get_scaling_factor(v) is None:
                sf = iscale.get_scaling_factor(self.feed_side.properties_in[t].get_material_flow_terms(p, j))
                comp = self.config.property_package.get_component(j)
                if comp.is_solute:
                    sf *= 1e2  # solute typically has mass transfer 2 orders magnitude less than flow
                iscale.set_scaling_factor(v, sf)

        # transforming constraints
        for ind, c in self.eq_mass_transfer_term.items():
            sf = iscale.get_scaling_factor(self.mass_transfer_phase_comp[ind])
            iscale.constraint_scaling_transform(c, sf/10.)

        for ind, c in self.eq_permeate_production.items():
            sf = iscale.get_scaling_factor(self.mass_transfer_phase_comp[ind])
            iscale.constraint_scaling_transform(c, sf/10.)

        for ind, c in self.eq_flux_io.items():
            sf = iscale.get_scaling_factor(self.flux_mass_io_phase_comp[ind])
            iscale.constraint_scaling_transform(c, sf)

        for ind, c in self.eq_connect_mass_transfer.items():
            sf = iscale.get_scaling_factor(self.mass_transfer_phase_comp[ind])
            iscale.constraint_scaling_transform(c, sf/10.)

<<<<<<< HEAD
        # for ind, c in self.eq_connect_enthalpy_transfer.items():
        #     sf = iscale.get_scaling_factor(self.feed_side.enthalpy_transfer[ind])
        #     iscale.constraint_scaling_transform(c, sf)
=======
        for ind, c in self.eq_connect_enthalpy_transfer.items():
            sf = iscale.get_scaling_factor(self.feed_side.enthalpy_transfer[ind])
            iscale.constraint_scaling_transform(c, sf*10.)
>>>>>>> 24efce5f

        for t, c in self.eq_permeate_isothermal.items():
            sf = iscale.get_scaling_factor(self.feed_side.properties_in[t].temperature)
            iscale.constraint_scaling_transform(c, sf)

        for (t, x, j), c in self.permeate_side.eq_mass_frac_permeate_io.items():
            if x == 'in':
                prop_io = self.permeate_side.properties_in[t]
            elif x == 'out':
                prop_io = self.permeate_side.properties_out[t]
<<<<<<< HEAD
            sf = iscale.get_scaling_factor(prop_io.mass_frac_phase_comp['Liq', j], default=value(1/prop_io.mass_frac_phase_comp['Liq', j]))
            iscale.constraint_scaling_transform(c, sf*100.)

=======
            sf = iscale.get_scaling_factor(prop_io.mass_frac_phase_comp['Liq', j])
            iscale.constraint_scaling_transform(c, sf*100.)
>>>>>>> 24efce5f

        for (t, x), c in self.permeate_side.eq_temperature_permeate_io.items():
            if x == 'in':
                prop_io = self.permeate_side.properties_in[t]
            elif x == 'out':
                prop_io = self.permeate_side.properties_out[t]
            sf = iscale.get_scaling_factor(prop_io.temperature)
            iscale.constraint_scaling_transform(c, sf)

        for (t, x), c in self.permeate_side.eq_pressure_permeate_io.items():
            if x == 'in':
                prop_io = self.permeate_side.properties_in[t]
            elif x == 'out':
                prop_io = self.permeate_side.properties_out[t]
            sf = iscale.get_scaling_factor(prop_io.pressure)
            iscale.constraint_scaling_transform(c, sf)

        for (t, x), c in self.permeate_side.eq_flow_vol_permeate_io.items():
            if x == 'in':
                prop_io = self.permeate_side.properties_in[t]
            elif x == 'out':
                prop_io = self.permeate_side.properties_out[t]
            #TODO: ValueError: No value for uninitialized NumericValue object fs.unit.permeate_side.properties_in[0.0].flow_mol_phase_comp[Liq,Cl_-]
            sf = iscale.get_scaling_factor(prop_io.flow_vol_phase['Liq'], default=1e4)
            iscale.constraint_scaling_transform(c, sf)

        for (t, x, j), c in self.feed_side.eq_concentration_polarization_io.items():
            if x == 'in':
                prop_interface_io = self.feed_side.properties_interface_in[t]
            elif x == 'out':
                prop_interface_io = self.feed_side.properties_interface_out[t]
            mw = self.config.property_package.get_component(j).mw
            sf = (iscale.get_scaling_factor(prop_interface_io.conc_mol_phase_comp['Liq', j],
                                            default=value(1 / prop_interface_io.conc_mol_phase_comp['Liq', j]))
                  * iscale.get_scaling_factor(mw,
                                              default=value(1 / mw))
                  )
            iscale.constraint_scaling_transform(c, sf)

        if hasattr(self, 'eq_Kf_io'):
            for ind, c in self.eq_Kf_io.items():
                sf = iscale.get_scaling_factor(self.Kf_io[ind])
                iscale.constraint_scaling_transform(c, sf)

        if hasattr(self, 'eq_N_Re_io'):
            for ind, c in self.eq_N_Re_io.items():
                sf = iscale.get_scaling_factor(self.N_Re_io[ind])
                iscale.constraint_scaling_transform(c, sf*1e4)

        if hasattr(self, 'eq_N_Sc_io'):
            for ind, c in self.eq_N_Sc_io.items():
                sf = iscale.get_scaling_factor(self.N_Sc_io[ind])
                iscale.constraint_scaling_transform(c, sf*1e3)

        if hasattr(self, 'eq_N_Sh_io_comp'):
            for ind, c in self.eq_N_Sh_io_comp.items():
                sf = iscale.get_scaling_factor(self.N_Sh_io_comp[ind])
                iscale.constraint_scaling_transform(c, sf)

        if hasattr(self, 'eq_area'):
            sf = iscale.get_scaling_factor(self.area)
            iscale.constraint_scaling_transform(self.eq_area, sf)

        if hasattr(self, 'eq_dh'):
            sf = iscale.get_scaling_factor(self.dh)
            iscale.constraint_scaling_transform(self.eq_dh, sf)

        if hasattr(self, 'eq_pressure_change'):
            for ind, c in self.eq_pressure_change.items():
                sf = iscale.get_scaling_factor(self.deltaP[ind])
                iscale.constraint_scaling_transform(c, sf)

        if hasattr(self, 'eq_velocity_io'):
            for ind, c in self.eq_velocity_io.items():
                sf = iscale.get_scaling_factor(self.velocity_io[ind])
                iscale.constraint_scaling_transform(c, sf*100.)

        if hasattr(self, 'eq_friction_factor_darcy_io'):
            for ind, c in self.eq_friction_factor_darcy_io.items():
                sf = iscale.get_scaling_factor(self.friction_factor_darcy_io[ind])
                iscale.constraint_scaling_transform(c, sf/10.)

        if hasattr(self, 'eq_dP_dx_io'):
            for ind, c in self.eq_dP_dx_io.items():
                sf = iscale.get_scaling_factor(self.dP_dx_io[ind])
                iscale.constraint_scaling_transform(c, sf)

        for (t, x), c in self.feed_side.eq_equal_temp_interface_io.items():
            if x == 'in':
                prop_interface_io = self.feed_side.properties_interface_in[t]
            elif x == 'out':
                prop_interface_io = self.feed_side.properties_interface_out[t]
            sf = iscale.get_scaling_factor(prop_interface_io.temperature)
            iscale.constraint_scaling_transform(c, sf)

        for (t, x), c in self.feed_side.eq_equal_pressure_interface_io.items():
            if x == 'in':
                prop_interface_io = self.feed_side.properties_interface_in[t]
            elif x == 'out':
                prop_interface_io = self.feed_side.properties_interface_out[t]
            sf = iscale.get_scaling_factor(prop_interface_io.pressure)
            iscale.constraint_scaling_transform(c, sf)

        for (t, x), c in self.feed_side.eq_equal_flow_vol_interface_io.items():
            if x == 'in':
                prop_interface_io = self.feed_side.properties_interface_in[t]
            elif x == 'out':
                prop_interface_io = self.feed_side.properties_interface_out[t]
            #todo ValueError: No value for uninitialized NumericValue object fs.unit.feed_side.properties_interface_in[0.0].flow_mol_phase_comp[Liq,Cl_-]
            sf = iscale.get_scaling_factor(prop_interface_io.flow_vol_phase['Liq'],
                                           default=1e4)
            iscale.constraint_scaling_transform(c, sf)

        for t, c in self.eq_recovery_vol_phase.items():
            sf = iscale.get_scaling_factor(self.recovery_vol_phase[t, 'Liq'])
            iscale.constraint_scaling_transform(c, sf)

        for (t, j), c in self.eq_recovery_mass_phase_comp.items():
            sf = iscale.get_scaling_factor(self.recovery_mass_phase_comp[t, 'Liq', j])
            iscale.constraint_scaling_transform(c, sf)

        for (t, j), c in self.eq_rejection_phase_comp.items():
            sf = iscale.get_scaling_factor(self.rejection_phase_comp[t, 'Liq', j])
            iscale.constraint_scaling_transform(c, sf)<|MERGE_RESOLUTION|>--- conflicted
+++ resolved
@@ -923,13 +923,8 @@
         @self.Expression(self.flowsheet().config.time,
                          doc='Over pressure ratio')
         def over_pressure_ratio(b, t):
-<<<<<<< HEAD
             return (b.feed_side.properties_out[t].pressure_osm_phase['Liq']
                     - b.permeate_side.properties_out[t].pressure_osm_phase['Liq']) / \
-=======
-            return (b.feed_side.properties_out[t].pressure_osm
-                    - b.permeate_side.properties_out[t].pressure_osm) / \
->>>>>>> 24efce5f
                     b.feed_side.properties_out[t].pressure
 
     def initialize(blk,
@@ -974,10 +969,6 @@
         # Set solver and options
         if optarg is None:
             optarg = {'bound_push': 1e-8}
-<<<<<<< HEAD
-
-=======
->>>>>>> 24efce5f
         opt = get_solver(solver, optarg)
 
         for k in ('ion_set', 'solute_set'):
@@ -1113,8 +1104,9 @@
         # blk.over_pressure_ratio[0] = 1.2
         # ---------------------------------------------------------------------
         # Solve unit
-        with idaeslog.solver_log(solve_log, idaeslog.DEBUG) as slc:
-            res = opt.solve(blk, tee=slc.tee)
+        # with idaeslog.solver_log(solve_log, idaeslog.DEBUG) as slc:
+        opt.options = {'halt_on_ampl_error': 'yes'}
+        res = opt.solve(blk, tee=True, symbolic_solver_labels=True)#slc.tee)
         check_solve(res, checkpoint='Initialization Step 3', logger=init_log, fail_flag=fail_on_warning)
         # ---------------------------------------------------------------------
         # Release Inlet state
@@ -1409,15 +1401,14 @@
             sf = iscale.get_scaling_factor(self.mass_transfer_phase_comp[ind])
             iscale.constraint_scaling_transform(c, sf/10.)
 
-<<<<<<< HEAD
         # for ind, c in self.eq_connect_enthalpy_transfer.items():
         #     sf = iscale.get_scaling_factor(self.feed_side.enthalpy_transfer[ind])
         #     iscale.constraint_scaling_transform(c, sf)
-=======
-        for ind, c in self.eq_connect_enthalpy_transfer.items():
-            sf = iscale.get_scaling_factor(self.feed_side.enthalpy_transfer[ind])
-            iscale.constraint_scaling_transform(c, sf*10.)
->>>>>>> 24efce5f
+# =======>>>>>>>>>>>>>>>>>>>
+#         for ind, c in self.eq_connect_enthalpy_transfer.items():
+#             sf = iscale.get_scaling_factor(self.feed_side.enthalpy_transfer[ind])
+#             iscale.constraint_scaling_transform(c, sf*10.)
+# >>>>>>> main
 
         for t, c in self.eq_permeate_isothermal.items():
             sf = iscale.get_scaling_factor(self.feed_side.properties_in[t].temperature)
@@ -1428,14 +1419,8 @@
                 prop_io = self.permeate_side.properties_in[t]
             elif x == 'out':
                 prop_io = self.permeate_side.properties_out[t]
-<<<<<<< HEAD
             sf = iscale.get_scaling_factor(prop_io.mass_frac_phase_comp['Liq', j], default=value(1/prop_io.mass_frac_phase_comp['Liq', j]))
             iscale.constraint_scaling_transform(c, sf*100.)
-
-=======
-            sf = iscale.get_scaling_factor(prop_io.mass_frac_phase_comp['Liq', j])
-            iscale.constraint_scaling_transform(c, sf*100.)
->>>>>>> 24efce5f
 
         for (t, x), c in self.permeate_side.eq_temperature_permeate_io.items():
             if x == 'in':

--- conflicted
+++ resolved
@@ -920,21 +920,12 @@
                          mw /
                          b.feed_side.properties_in[t].conc_mol_phase_comp['Liq', j]))
 
-<<<<<<< HEAD
-        @self.Constraint(self.flowsheet().config.time)
-        def eq_over_pressure_ratio(b, t):
-            return (b.feed_side.properties_out[t].pressure ==
-                    b.over_pressure_ratio[t]
-                    * (b.feed_side.properties_out[t].pressure_osm_phase['Liq']
-                    - b.permeate_side.properties_out[t].pressure_osm_phase['Liq']))
-=======
         @self.Expression(self.flowsheet().config.time,
                          doc='Over pressure ratio')
         def over_pressure_ratio(b, t):
-            return (b.feed_side.properties_out[t].pressure_osm
-                    - b.permeate_side.properties_out[t].pressure_osm) / \
+            return (b.feed_side.properties_out[t].pressure_osm_phase['Liq']
+                    - b.permeate_side.properties_out[t].pressure_osm_phase['Liq']) / \
                     b.feed_side.properties_out[t].pressure
->>>>>>> 365bc073
 
     def initialize(blk,
                    initialize_guess=None,
@@ -1296,17 +1287,10 @@
                 if iscale.get_scaling_factor(self.N_Re_io[t, x]) is None:
                     iscale.set_scaling_factor(self.N_Re_io[t, x], 1e-2)
 
-<<<<<<< HEAD
-        if hasattr(self, 'N_Sc_io_comp'):
-            for t, x, j in self.N_Sc_io_comp.keys():
-                if iscale.get_scaling_factor(self.N_Sc_io_comp[t, x, j]) is None:
-                    iscale.set_scaling_factor(self.N_Sc_io_comp[t, x, j], 1e-3)
-=======
         if hasattr(self, 'N_Sc_io'):
             for t, x in self.N_Sc_io.keys():
                 if iscale.get_scaling_factor(self.N_Sc_io[t, x]) is None:
                     iscale.set_scaling_factor(self.N_Sc_io[t, x], 1e-2)
->>>>>>> 365bc073
 
         if hasattr(self, 'N_Sh_io_comp'):
             for t, x, j in self.N_Sh_io_comp.keys():
@@ -1407,15 +1391,9 @@
             sf = iscale.get_scaling_factor(self.mass_transfer_phase_comp[ind])
             iscale.constraint_scaling_transform(c, sf/10.)
 
-<<<<<<< HEAD
         # for ind, c in self.eq_connect_enthalpy_transfer.items():
         #     sf = iscale.get_scaling_factor(self.feed_side.enthalpy_transfer[ind])
         #     iscale.constraint_scaling_transform(c, sf)
-=======
-        for ind, c in self.eq_connect_enthalpy_transfer.items():
-            sf = iscale.get_scaling_factor(self.feed_side.enthalpy_transfer[ind])
-            iscale.constraint_scaling_transform(c, sf*10.)
->>>>>>> 365bc073
 
         for t, c in self.eq_permeate_isothermal.items():
             sf = iscale.get_scaling_factor(self.feed_side.properties_in[t].temperature)
@@ -1426,13 +1404,9 @@
                 prop_io = self.permeate_side.properties_in[t]
             elif x == 'out':
                 prop_io = self.permeate_side.properties_out[t]
-<<<<<<< HEAD
             sf = iscale.get_scaling_factor(prop_io.mass_frac_phase_comp['Liq', j], default=value(1/prop_io.mass_frac_phase_comp['Liq', j]))
-            iscale.constraint_scaling_transform(c, sf)
-=======
-            sf = iscale.get_scaling_factor(prop_io.mass_frac_phase_comp['Liq', j])
             iscale.constraint_scaling_transform(c, sf*100.)
->>>>>>> 365bc073
+
 
         for (t, x), c in self.permeate_side.eq_temperature_permeate_io.items():
             if x == 'in':
@@ -1482,17 +1456,10 @@
                 sf = iscale.get_scaling_factor(self.N_Re_io[ind])
                 iscale.constraint_scaling_transform(c, sf*1e4)
 
-<<<<<<< HEAD
-        if hasattr(self, 'eq_N_Sc_io_comp'):
-            for ind, c in self.eq_N_Sc_io_comp.items():
-                sf = iscale.get_scaling_factor(self.N_Sc_io_comp[ind])
-                iscale.constraint_scaling_transform(c, sf)
-=======
         if hasattr(self, 'eq_N_Sc_io'):
             for ind, c in self.eq_N_Sc_io.items():
                 sf = iscale.get_scaling_factor(self.N_Sc_io[ind])
                 iscale.constraint_scaling_transform(c, sf*1e3)
->>>>>>> 365bc073
 
         if hasattr(self, 'eq_N_Sh_io_comp'):
             for ind, c in self.eq_N_Sh_io_comp.items():

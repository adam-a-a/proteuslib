--- conflicted
+++ resolved
@@ -760,13 +760,6 @@
            check_dof(blk, fail_flag=fail_on_warning, logger=init_log)
         # ---------------------------------------------------------------------
         # Step 2: Solve unit
-<<<<<<< HEAD
-        init_log.info('Initialization Step 1 complete: all state blocks initialized.')
-        init_log.info('Starting Initialization Step 2: perform final solve.')
-        #with idaeslog.solver_log(solve_log, idaeslog.DEBUG) as slc:
-        res = opt.solve(blk, tee=True)
-        check_solve(res, logger=init_log, fail_flag=fail_on_warning, checkpoint='Initialization Step 2: final solve')
-=======
         init_log.info('Initialization Step 1 complete: all state blocks initialized.'
                       'Starting Initialization Step 2: solve indexed blocks.')
         with idaeslog.solver_log(solve_log, idaeslog.DEBUG) as slc:
@@ -777,7 +770,6 @@
         with idaeslog.solver_log(solve_log, idaeslog.DEBUG) as slc:
             res = opt.solve(blk, tee=slc.tee)
         check_solve(res, logger=init_log, fail_flag=fail_on_warning, checkpoint='Initialization Step 3: final solve')
->>>>>>> c0d62e6a
         # Release Inlet state
         blk.feed_side.release_state(flags_feed_side, outlvl)
 

--- conflicted
+++ resolved
@@ -21,10 +21,7 @@
                            value,
                            Constraint,
                            check_optimal_termination,
-<<<<<<< HEAD
                            Block
-=======
->>>>>>> 6a452d54
                           )
 from pyomo.common.config import ConfigValue, In
 # Import IDAES cores
@@ -970,85 +967,4 @@
                 iscale.set_scaling_factor(v, 1e-5)
         else:
             for v in self.feed_side.pressure_dx.values():
-<<<<<<< HEAD
-                iscale.set_scaling_factor(v, 1e5)
-
-        # Scale constraints
-        for ind, c in self.eq_mass_transfer_term.items():
-            sf = iscale.get_scaling_factor(self.mass_transfer_phase_comp[ind])
-            iscale.constraint_scaling_transform(c, sf)
-
-        for (t, p, j), c in self.eq_permeate_production.items():
-            sf = iscale.get_scaling_factor(self.mixed_permeate[t].get_material_flow_terms(p, j))
-            iscale.constraint_scaling_transform(c, sf)
-
-        for ind, c in self.eq_connect_mass_transfer.items():
-            sf = iscale.get_scaling_factor(self.mass_transfer_phase_comp[ind])
-            iscale.constraint_scaling_transform(c, sf)
-
-        for ind, c in self.eq_flux_mass.items():
-            sf = iscale.get_scaling_factor(self.flux_mass_phase_comp[ind])
-            iscale.constraint_scaling_transform(c, sf)
-
-        for ind, v in self.eq_mass_flux_equal_mass_transfer.items():
-            sf = iscale.get_scaling_factor(self.feed_side.mass_transfer_term[ind])
-            iscale.constraint_scaling_transform(c, sf)
-
-        for (t, x), c in self.eq_permeate_outlet_isobaric.items():
-            sf = iscale.get_scaling_factor(self.permeate_side[t, x].pressure)
-            iscale.constraint_scaling_transform(c, sf)
-
-        if hasattr(self, 'eq_Kf'):
-            for ind, c in self.eq_Kf.items():
-                sf = iscale.get_scaling_factor(self.Kf[ind]) * \
-                        iscale.get_scaling_factor(self.dh)
-                iscale.constraint_scaling_transform(c, sf)
-
-        if hasattr(self, 'eq_N_Re'):
-            for ind, c in self.eq_N_Re.items():
-                bulk = self.feed_side.properties[ind]
-                sf = min(iscale.get_scaling_factor(v) for v in bulk.flow_mass_phase_comp['Liq',:])
-                sf *= iscale.get_scaling_factor(self.dh)
-                iscale.constraint_scaling_transform(c, sf)
-
-        if hasattr(self, 'eq_N_Sc'):
-            for ind, c in self.eq_N_Sc.items():
-                bulk = self.feed_side.properties[ind]
-                sf = iscale.get_scaling_factor(bulk.visc_d_phase['Liq'])
-                iscale.constraint_scaling_transform(c, sf)
-
-        if hasattr(self, 'eq_pressure_drop'):
-            if (self.config.pressure_change_type == PressureChangeType.calculated
-                or self.config.pressure_change_type == PressureChangeType.fixed_per_unit_length):
-                for t, c in self.eq_pressure_drop.items():
-                    sf = iscale.get_scaling_factor(self.deltaP_stage[t])
-                    iscale.constraint_scaling_transform(c, sf)
-            elif self.config.pressure_change_type == PressureChangeType.fixed_per_stage:
-                for (t, x), c in self.eq_pressure_drop.items():
-                    sf = iscale.get_scaling_factor(self.deltaP_stage[t])
-                    iscale.constraint_scaling_transform(c, sf)
-
-        if hasattr(self, 'eq_velocity'):
-            for ind, c in self.eq_velocity.items():
-                bulk = self.feed_side.properties[ind]
-                sf = iscale.get_scaling_factor(bulk.flow_vol_phase['Liq'])
-                iscale.constraint_scaling_transform(c, sf)
-
-        if hasattr(self, 'eq_dP_dx'):
-            for ind, c in self.eq_dP_dx.items():
-                sf = (iscale.get_scaling_factor(self.deltaP[ind])
-                      * iscale.get_scaling_factor(self.dh))
-                iscale.constraint_scaling_transform(c, sf)
-
-        for (t, x), c in self.feed_side.eq_equal_pressure_interface.items():
-            prop_interface = self.feed_side.properties_interface[t, x]
-            sf = iscale.get_scaling_factor(prop_interface.pressure)
-            iscale.constraint_scaling_transform(c, sf)
-
-        for (t, x), c in self.feed_side.eq_equal_flow_vol_interface.items():
-            prop_interface = self.feed_side.properties_interface[t, x]
-            sf = iscale.get_scaling_factor(prop_interface.flow_vol_phase['Liq'])
-            iscale.constraint_scaling_transform(c, sf)
-=======
-                iscale.set_scaling_factor(v, 1e5)
->>>>>>> 6a452d54
+                iscale.set_scaling_factor(v, 1e5)
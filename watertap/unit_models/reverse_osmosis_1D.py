###############################################################################
# WaterTAP Copyright (c) 2021, The Regents of the University of California,
# through Lawrence Berkeley National Laboratory, Oak Ridge National
# Laboratory, National Renewable Energy Laboratory, and National Energy
# Technology Laboratory (subject to receipt of any required approvals from
# the U.S. Dept. of Energy). All rights reserved.
#
# Please see the files COPYRIGHT.md and LICENSE.md for full copyright and license
# information, respectively. These files are also available online at the URL
# "https://github.com/watertap-org/watertap/"
#
###############################################################################

# Import Pyomo libraries
from pyomo.environ import (Var,
                           Param,
                           NonNegativeReals,
                           NegativeReals,
                           units as pyunits,
                           exp,
                           value,
                           Constraint,
<<<<<<< HEAD
                           Block
=======
                           check_optimal_termination,
>>>>>>> 6bf06219
                          )
from pyomo.common.config import ConfigValue, In
# Import IDAES cores
from idaes.core import (ControlVolume1DBlock,
                        declare_process_block_class,
                        MomentumBalanceType,
                        useDefault)
from idaes.core.control_volume1d import DistributedVars
from idaes.core.util.misc import add_object_reference
from idaes.core.util import get_solver, scaling as iscale
from idaes.core.util.initialization import solve_indexed_blocks
from watertap.core.util.initialization import check_solve, check_dof
from watertap.unit_models._reverse_osmosis_base import (ConcentrationPolarizationType,
        MassTransferCoefficient,
        PressureChangeType,
        _ReverseOsmosisBaseData)
import idaes.logger as idaeslog


__author__ = "Adam Atia"

# Set up logger
_log = idaeslog.getLogger(__name__)


@declare_process_block_class("ReverseOsmosis1D")
class ReverseOsmosis1DData(_ReverseOsmosisBaseData):
    """Standard 1D Reverse Osmosis Unit Model Class."""

    CONFIG = _ReverseOsmosisBaseData.CONFIG()

    CONFIG.declare("area_definition", ConfigValue(
            default=DistributedVars.uniform,
            domain=In(DistributedVars),
            description="Argument for defining form of area variable",
            doc="""Argument defining whether area variable should be spatially
    variant or not. **default** - DistributedVars.uniform.
    **Valid values:** {
    DistributedVars.uniform - area does not vary across spatial domain,
    DistributedVars.variant - area can vary over the domain and is indexed
    by time and space.}"""))

    CONFIG.declare(
        "transformation_method",
        ConfigValue(
            default=useDefault,
            description="Discretization method to use for DAE transformation",
            doc="""Discretization method to use for DAE transformation. See Pyomo
    documentation for supported transformations."""))

    CONFIG.declare("transformation_scheme", ConfigValue(
            default=useDefault,
            description="Discretization scheme to use for DAE transformation",
            doc="""Discretization scheme to use when transforming domain. See
    Pyomo documentation for supported schemes."""))

    CONFIG.declare("finite_elements", ConfigValue(
            default=20,
            domain=int,
            description="Number of finite elements in length domain",
            doc="""Number of finite elements to use when discretizing length 
            domain (default=20)"""))

    CONFIG.declare("collocation_points", ConfigValue(
            default=5,
            domain=int,
            description="Number of collocation points per finite element",
            doc="""Number of collocation points to use per finite element when
            discretizing length domain (default=5)"""))

    CONFIG.declare("has_full_reporting", ConfigValue(
            default=False,
            domain=In([True, False]),
            description="Level of reporting results",
            doc="""Level of reporting results.
            **default** - False.
            **Valid values:** {
            **False** - include minimal reporting of results,
            **True** - report additional properties of interest that aren't constructed by
            the unit model by default. Also, report averaged expression values"""))


    def _process_config(self):
        #TODO: add config errors here:
        if self.config.transformation_method is useDefault:
            _log.warning(
                "Discretization method was "
                "not specified for the "
                "reverse osmosis module. "
                "Defaulting to finite "
                "difference method."
            )
            self.config.transformation_method = "dae.finite_difference"

        if self.config.transformation_scheme is useDefault:
            _log.warning(
                "Discretization scheme was "
                "not specified for the "
                "reverse osmosis module."
                "Defaulting to backward finite "
                "difference."
            )
            self.config.transformation_scheme = "BACKWARD"

    def build(self):
        """
        Build 1D RO model (pre-DAE transformation).

        Args:
            None

        Returns:
            None
        """
        # Call UnitModel.build to setup dynamics
        super().build()

        # Check configuration errors
        self._process_config()

        # Build 1D Control volume for feed side
        self.feed_side = feed_side = ControlVolume1DBlock(default={
            "dynamic": self.config.dynamic,
            "has_holdup": self.config.has_holdup,
            "area_definition": self.config.area_definition,
            "property_package": self.config.property_package,
            "property_package_args": self.config.property_package_args,
            "transformation_method": self.config.transformation_method,
            "transformation_scheme": self.config.transformation_scheme,
            "finite_elements": self.config.finite_elements,
            "collocation_points": self.config.collocation_points
        })

        # Add geometry to feed side
        feed_side.add_geometry()
        # Add state blocks to feed side
        feed_side.add_state_blocks(has_phase_equilibrium=False)
        # Populate feed side
        feed_side.add_material_balances(balance_type=self.config.material_balance_type,
                                        has_mass_transfer=True)
        feed_side.add_momentum_balances(balance_type=self.config.momentum_balance_type,
                                        has_pressure_change=self.config.has_pressure_change)
        # Apply transformation to feed side
        feed_side.apply_transformation()
        # Add inlet/outlet ports for feed side
        self.add_inlet_port(name="inlet", block=feed_side)
        self.add_outlet_port(name="retentate", block=feed_side)
        # Make indexed stateblock and separate stateblock for permeate-side and permeate outlet, respectively.
        tmp_dict = dict(**self.config.property_package_args)
        tmp_dict["has_phase_equilibrium"] = False
        tmp_dict["parameters"] = self.config.property_package
        tmp_dict["defined_state"] = False  # these blocks are not inlets
        self.permeate_side = self.config.property_package.state_block_class(
            self.flowsheet().config.time,
            self.feed_side.length_domain,
            doc="Material properties of permeate along permeate channel",
            default=tmp_dict)
        self.mixed_permeate = self.config.property_package.state_block_class(
            self.flowsheet().config.time,
            doc="Material properties of mixed permeate exiting the module",
            default=tmp_dict)

        # Membrane interface: indexed state block
        self.feed_side.properties_interface = self.config.property_package.state_block_class(
            self.flowsheet().config.time,
            self.feed_side.length_domain,
            doc="Material properties of feed-side membrane interface",
            default=tmp_dict)

        # Add port to mixed_permeate
        self.add_port(name="permeate", block=self.mixed_permeate)

        # ==========================================================================
        """ Add references to control volume geometry."""
        add_object_reference(self, 'length', feed_side.length)
        add_object_reference(self, 'area_cross', feed_side.area)


        # Add reference to pressure drop for feed side only
        if (self.config.has_pressure_change is True and
                self.config.momentum_balance_type != MomentumBalanceType.none):
            add_object_reference(self, 'deltaP', feed_side.deltaP)

        self._make_performance()

        self._add_expressions()

        self._get_performance_contents()

    def _add_expressions(self):
        """
        Generate expressions for additional results desired for full report
        """
        solute_set = self.config.property_package.solute_set

        if self.config.has_full_reporting is False:
            pass
        else:
            @self.Expression(self.flowsheet().config.time,
                             self.config.property_package.phase_list,
                             self.config.property_package.component_list,
                             doc="Average flux expression")
            def flux_mass_phase_comp_avg(b, t, p, j):
                return sum(b.flux_mass_phase_comp[t, x, p, j]
                           for x in self.feed_side.length_domain
                           if x > 0) / self.nfe
            if hasattr(self, 'N_Re'):
                @self.Expression(self.flowsheet().config.time,
                                 doc="Average Reynolds Number expression")
                def N_Re_avg(b, t):
                    return sum(b.N_Re[t, x]
                               for x in self.feed_side.length_domain) / self.nfe
            if hasattr(self, 'Kf'):
                @self.Expression(self.flowsheet().config.time,
                                 solute_set,
                                 doc="Average mass transfer coefficient expression")
                def Kf_avg(b, t, j):
                    return sum(b.Kf[t, x, j]
                               for x in self.feed_side.length_domain
                               if x > 0) / self.nfe

    def _make_performance(self):
        """
        Variables and constraints for unit model.

        Args:
            None

        Returns:
            None
        """

        solvent_set = self.config.property_package.solvent_set
        solute_set = self.config.property_package.solute_set

        # Units
        units_meta = \
            self.config.property_package.get_metadata().get_derived_units

        self.nfe = Param(
            initialize=(len(self.feed_side.length_domain)-1),
            units=pyunits.dimensionless,
            doc="Number of finite elements")

        # ==========================================================================
        self.flux_mass_phase_comp = Var(
            self.flowsheet().config.time,
            self.feed_side.length_domain,
            self.config.property_package.phase_list,
            self.config.property_package.component_list,
            initialize=lambda b,t,x,p,j : 5e-4 if j in solvent_set else 1e-6,
            bounds=lambda b,t,x,p,j : (1e-4, 3e-2) if j in solvent_set else (1e-8, 1e-3),
            units=units_meta('mass')*units_meta('length')**-2*units_meta('time')**-1,
            doc='Mass flux across membrane')

        self.width = Var(
            initialize=1,
            bounds=(1e-1, 1e3),
            domain=NonNegativeReals,
            units=units_meta('length'),
            doc='Membrane width')

        # mass transfer
        # TODO: replace self.recovery_vol_phase[t, 'Liq'] w/self.recovery_mass_phase_comp[t, 'Liq', j])
        def mass_transfer_phase_comp_initialize(b, t, x, p, j):
            return value(self.feed_side.properties[t, x].get_material_flow_terms('Liq', j)
                         * self.recovery_mass_phase_comp[t, 'Liq', j])

        self.mass_transfer_phase_comp = Var(
            self.flowsheet().config.time,
            self.feed_side.length_domain,
            self.config.property_package.phase_list,
            self.config.property_package.component_list,
            initialize=mass_transfer_phase_comp_initialize,
            bounds=(1e-8, 1e6),
            domain=NonNegativeReals,
            units=units_meta('mass') * units_meta('time')**-1 * units_meta('length')**-1,
            doc='Mass transfer to permeate')

        if self.config.has_pressure_change:
            self.deltaP_stage = Var(
                self.flowsheet().config.time,
                initialize=-1e5,
                bounds=(-1e6, 0),
                domain=NegativeReals,
                units=units_meta('pressure'),
                doc='Pressure drop across unit')

        if self.config.concentration_polarization_type == ConcentrationPolarizationType.fixed:
            self.cp_modulus = Var(
                self.flowsheet().config.time,
                self.feed_side.length_domain,
                solute_set,
                initialize=1.1,
                bounds=(0.9, 3),
                domain=NonNegativeReals,
                units=pyunits.dimensionless,
                doc='Concentration polarization modulus')

        if self.config.concentration_polarization_type == ConcentrationPolarizationType.calculated:
            self.Kf = Var(
                self.flowsheet().config.time,
                self.feed_side.length_domain,
                solute_set,
                initialize=5e-5,
                bounds=(1e-6, 1e-3),
                domain=NonNegativeReals,
                units=units_meta('length') * units_meta('time')**-1,
                doc='Mass transfer coefficient in feed channel')

        if ((self.config.mass_transfer_coefficient == MassTransferCoefficient.calculated)
                or (self.config.pressure_change_type == PressureChangeType.calculated
                    and self.config.has_pressure_change)):
            self.N_Re = Var(
                self.flowsheet().config.time,
                self.feed_side.length_domain,
                initialize=5e2,
                bounds=(10, 5e3),
                domain=NonNegativeReals,
                units=pyunits.dimensionless,
                doc="Reynolds number in feed channel")
        if self.config.mass_transfer_coefficient == MassTransferCoefficient.calculated:
            self.N_Sc = Var(
                self.flowsheet().config.time,
                self.feed_side.length_domain,
                initialize=5e2,
                bounds=(1e2, 2e3),
                domain=NonNegativeReals,
                units=pyunits.dimensionless,
                doc="Schmidt number in feed channel")
            self.N_Sh = Var(
                self.flowsheet().config.time,
                self.feed_side.length_domain,
                initialize=1e2,
                bounds=(1, 3e2),
                domain=NonNegativeReals,
                units=pyunits.dimensionless,
                doc="Sherwood number in feed channel")
        if (self.config.pressure_change_type == PressureChangeType.calculated
                and self.config.has_pressure_change):
            self.velocity = Var(
                self.flowsheet().config.time,
                self.feed_side.length_domain,
                initialize=0.5,
                bounds=(1e-2, 5),
                domain=NonNegativeReals,
                units=units_meta('length')/units_meta('time'),
                doc="Crossflow velocity in feed channel")
            self.friction_factor_darcy = Var(
                self.flowsheet().config.time,
                self.feed_side.length_domain,
                initialize=0.5,
                bounds=(1e-2, 5),
                domain=NonNegativeReals,
                units=pyunits.dimensionless,
                doc="Darcy friction factor in feed channel")

        # ==========================================================================
        # Volumetric Recovery rate

        @self.Constraint(self.flowsheet().config.time)
        def eq_recovery_vol_phase(b, t):
            return (b.recovery_vol_phase[t, 'Liq'] ==
                    b.mixed_permeate[t].flow_vol_phase['Liq'] /
                    b.feed_side.properties[t, self.feed_side.length_domain.first()].flow_vol_phase['Liq'])

        # ==========================================================================
        # Mass-based Component Recovery rate

        @self.Constraint(self.flowsheet().config.time,
                         self.config.property_package.component_list)
        def eq_recovery_mass_phase_comp(b, t, j):
            return (b.recovery_mass_phase_comp[t, 'Liq', j]
                    * b.feed_side.properties[t, b.feed_side.length_domain.first()].flow_mass_phase_comp['Liq', j] ==
                    b.mixed_permeate[t].flow_mass_phase_comp['Liq', j])

        # ==========================================================================
        # Mass transfer term equation

        @self.Constraint(self.flowsheet().config.time,
                         self.feed_side.length_domain,
                         self.config.property_package.phase_list,
                         self.config.property_package.component_list,
                         doc="Mass transfer term")
        def eq_mass_transfer_term(b, t, x, p, j):
            if x == b.feed_side.length_domain.first():
                return Constraint.Skip
            else:
                return b.mass_transfer_phase_comp[t, x, p, j] == -b.feed_side.mass_transfer_term[t, x, p, j]
        # ==========================================================================
        # Membrane area equation

        @self.Constraint(doc="Membrane area")
        def eq_area(b):
            return b.area == b.length * b.width
        # ==========================================================================
        # Mass flux = feed mass transfer equation

        @self.Constraint(self.flowsheet().config.time,
                         self.feed_side.length_domain,
                         self.config.property_package.phase_list,
                         self.config.property_package.component_list,
                         doc="Mass transfer term")
        def eq_mass_flux_equal_mass_transfer(b, t, x, p, j):
            if x == b.feed_side.length_domain.first():
                return Constraint.Skip
            else:
                return b.flux_mass_phase_comp[t, x, p, j] * b.width == -b.feed_side.mass_transfer_term[t, x, p, j]
        # ==========================================================================
        # Mass flux equations (Jw and Js)

        @self.Constraint(self.flowsheet().config.time,
                         self.feed_side.length_domain,
                         self.config.property_package.phase_list,
                         self.config.property_package.component_list,
                         doc="Solvent and solute mass flux")
        def eq_flux_mass(b, t, x, p, j):
            if x == b.feed_side.length_domain.first():
                return Constraint.Skip
            else:
                prop_feed = b.feed_side.properties[t, x]
                prop_perm = b.permeate_side[t, x]
                interface = b.feed_side.properties_interface[t, x]
                comp = self.config.property_package.get_component(j)
                if comp.is_solvent():
                    return (b.flux_mass_phase_comp[t, x, p, j] == b.A_comp[t, j] * b.dens_solvent
                            * ((prop_feed.pressure - prop_perm.pressure)
                               - (interface.pressure_osm - prop_perm.pressure_osm)))
                elif comp.is_solute():
                    return (b.flux_mass_phase_comp[t, x, p, j] == b.B_comp[t, j]
                            * (interface.conc_mass_phase_comp[p, j] - prop_perm.conc_mass_phase_comp[p, j]))

        # ==========================================================================
        # Final permeate mass flow rate (of solvent and solute) --> Mp,j, final = sum(Mp,j)

        @self.Constraint(self.flowsheet().config.time,
                         self.config.property_package.phase_list,
                         self.config.property_package.component_list,
                         doc="Permeate mass flow rates exiting unit")
        def eq_permeate_production(b, t, p, j):
            return (b.mixed_permeate[t].get_material_flow_terms(p, j)
                    == sum(b.permeate_side[t, x].get_material_flow_terms(p, j)
                           for x in b.feed_side.length_domain if x != 0))
        # ==========================================================================
        # Feed and permeate-side mass transfer connection --> Mp,j = Mf,transfer = Jj * W * L/n

        @self.Constraint(self.flowsheet().config.time,
                         self.feed_side.length_domain,
                         self.config.property_package.phase_list,
                         self.config.property_package.component_list,
                         doc="Mass transfer from feed to permeate")
        def eq_connect_mass_transfer(b, t, x, p, j):
            if x == b.feed_side.length_domain.first():
                return b.permeate_side[t, x].get_material_flow_terms(p, j) == 0
            else:
                return (b.permeate_side[t, x].get_material_flow_terms(p, j)
                        == -b.feed_side.mass_transfer_term[t, x, p, j] * b.length / b.nfe)

        # # ==========================================================================
        # Concentration polarization

        @self.feed_side.Constraint(self.flowsheet().config.time,
                                   self.feed_side.length_domain,
                                   solute_set,
                                   doc="Concentration polarization")
        def eq_concentration_polarization(b, t, x, j):
            if x == self.feed_side.length_domain.first():
                return Constraint.Skip
            else:
                bulk = b.properties[t, x]
                interface = b.properties_interface[t, x]
                if self.config.concentration_polarization_type == ConcentrationPolarizationType.none:
                    return interface.conc_mass_phase_comp['Liq', j] == \
                           bulk.conc_mass_phase_comp['Liq', j]
                elif self.config.concentration_polarization_type == ConcentrationPolarizationType.fixed:
                    return (interface.conc_mass_phase_comp['Liq', j] ==
                            bulk.conc_mass_phase_comp['Liq', j]
                            * self.cp_modulus[t, x, j])
                elif self.config.concentration_polarization_type == ConcentrationPolarizationType.calculated:
                    jw = self.flux_mass_phase_comp[t, x, 'Liq', 'H2O'] / self.dens_solvent
                    js = self.flux_mass_phase_comp[t, x, 'Liq', j]
                    return (interface.conc_mass_phase_comp['Liq', j] ==
                            bulk.conc_mass_phase_comp['Liq', j] * exp(jw / self.Kf[t, x, j])
                            - js / jw * (exp(jw / self.Kf[t, x, j]) - 1))
        # # ==========================================================================
        # Constraints active when MassTransferCoefficient.calculated
        # Mass transfer coefficient calculation
        if self.config.mass_transfer_coefficient == MassTransferCoefficient.calculated:
            @self.Constraint(self.flowsheet().config.time,
                             self.feed_side.length_domain,
                             solute_set,
                             doc="Mass transfer coefficient in feed channel")
            def eq_Kf(b, t, x, j):
                if x == self.feed_side.length_domain.first():
                    return Constraint.Skip
                else:
                    bulk = b.feed_side.properties[t, x]
                    return (b.Kf[t, x, j] * b.dh ==
                            bulk.diffus_phase['Liq']  # TODO: add diff coefficient to SW prop and consider multi-components
                            * b.N_Sh[t, x])

            @self.Constraint(self.flowsheet().config.time,
                             self.feed_side.length_domain,
                             doc="Sherwood number")
            def eq_N_Sh(b, t, x):
                return (b.N_Sh[t, x] ==
                        0.46 * (b.N_Re[t, x] * b.N_Sc[t, x])**0.36)

            @self.Constraint(self.flowsheet().config.time,
                             self.feed_side.length_domain,
                             doc="Schmidt number")
            def eq_N_Sc(b, t, x):
                bulk = b.feed_side.properties[t, x]
                return (b.N_Sc[t, x] * bulk.dens_mass_phase['Liq'] * bulk.diffus_phase['Liq'] ==
                        bulk.visc_d_phase['Liq'])

        if (self.config.mass_transfer_coefficient == MassTransferCoefficient.calculated
            or (self.config.pressure_change_type == PressureChangeType.calculated
                and self.config.has_pressure_change)):
            @self.Constraint(doc="Cross-sectional area")
            def eq_area_cross(b):
                return b.area_cross == b.channel_height * b.width * b.spacer_porosity

            @self.Constraint(self.flowsheet().config.time,
                             self.feed_side.length_domain,
                             doc="Reynolds number")
            def eq_N_Re(b, t, x):
                bulk = b.feed_side.properties[t, x]
                return (b.N_Re[t, x] * b.area_cross * bulk.visc_d_phase['Liq'] ==
                        sum(bulk.flow_mass_phase_comp['Liq', j] for j in b.config.property_package.component_list)
                        * b.dh)

        ## ==========================================================================
        # Pressure drop
        if ((self.config.pressure_change_type == PressureChangeType.fixed_per_unit_length
             or self.config.pressure_change_type == PressureChangeType.calculated)
                and self.config.has_pressure_change):
            @self.Constraint(self.flowsheet().config.time,
                             doc='Pressure drop across unit')
            def eq_pressure_drop(b, t):
                return (b.deltaP_stage[t] ==
                        sum(b.deltaP[t, x] * b.length / b.nfe
                            for x in b.feed_side.length_domain if x != 0))

        if (self.config.pressure_change_type == PressureChangeType.fixed_per_stage
                and self.config.has_pressure_change):
            @self.Constraint(self.flowsheet().config.time,
                             self.feed_side.length_domain,
                             doc='Fixed pressure drop across unit')
            def eq_pressure_drop(b, t, x):
                return b.deltaP_stage[t] == b.length * b.deltaP[t, x]

        if (self.config.pressure_change_type == PressureChangeType.calculated
                and self.config.has_pressure_change):
            ## ==========================================================================
            # Crossflow velocity
            @self.Constraint(self.flowsheet().config.time,
                             self.feed_side.length_domain,
                             doc="Crossflow velocity constraint")
            def eq_velocity(b, t, x):
                bulk = b.feed_side.properties[t, x]
                return b.velocity[t, x] * b.area_cross == bulk.flow_vol_phase['Liq']
            ## ==========================================================================
            # Darcy friction factor based on eq. S27 in SI for Cost Optimization of Osmotically Assisted Reverse Osmosis
            # TODO: this relationship for friction factor is specific to a particular spacer geometry. Add alternatives.

            @self.Constraint(self.flowsheet().config.time,
                             self.feed_side.length_domain,
                             doc="Darcy friction factor constraint")
            def eq_friction_factor_darcy(b, t, x):
                return (b.friction_factor_darcy[t, x] - 0.42) * b.N_Re[t, x] == 189.3
            ## ==========================================================================
            # Pressure change per unit length due to friction
            # -1/2*f/dh*density*velocity^2

            @self.Constraint(self.flowsheet().config.time,
                             self.feed_side.length_domain,
                             doc="pressure change per unit length due to friction")
            def eq_dP_dx(b, t, x):
                bulk = b.feed_side.properties[t, x]
                return (b.deltaP[t, x] * b.dh ==
                        -0.5 * b.friction_factor_darcy[t, x]
                        * bulk.dens_mass_phase['Liq'] * b.velocity[t, x]**2)
        ## ==========================================================================
        # Feed-side isothermal conditions

        @self.Constraint(self.flowsheet().config.time,
                         self.feed_side.length_domain,
                         doc="Isothermal assumption for permeate")
        def eq_feed_isothermal(b, t, x):
            if x == b.feed_side.length_domain.first():
                return Constraint.Skip
            else:
                return b.feed_side.properties[t, b.feed_side.length_domain.first()].temperature == \
                       b.feed_side.properties[t, x].temperature
        # # ==========================================================================
        # Feed and permeate-side isothermal conditions

        @self.Constraint(self.flowsheet().config.time,
                         self.feed_side.length_domain,
                         doc="Isothermal assumption for permeate")
        def eq_permeate_isothermal(b, t, x):
            return b.feed_side.properties[t, x].temperature == \
                   b.permeate_side[t, x].temperature
        # ==========================================================================
        # isothermal conditions at permeate outlet

        @self.Constraint(self.flowsheet().config.time,
                         doc="Isothermal assumption for permeate out")
        def eq_permeate_outlet_isothermal(b, t):
            return b.feed_side.properties[t, b.feed_side.length_domain.first()].temperature == \
                   b.mixed_permeate[t].temperature
        # ==========================================================================
        # isobaric conditions across permeate channel and at permeate outlet

        @self.Constraint(self.flowsheet().config.time,
                         self.feed_side.length_domain,
                         doc="Isobaric assumption for permeate out")
        def eq_permeate_outlet_isobaric(b, t, x):
            return b.permeate_side[t, x].pressure == \
                   b.mixed_permeate[t].pressure
        # ==========================================================================
        # Bulk and interface connections on the feed-side
        # TEMPERATURE
        @self.feed_side.Constraint(self.flowsheet().config.time,
                                   self.feed_side.length_domain,
                                   doc="Temperature at interface")
        def eq_equal_temp_interface(b, t, x):
            if x == self.feed_side.length_domain.first():
                return Constraint.Skip
            else:
                bulk = b.properties[t, x]
                interface = b.properties_interface[t, x]
            return interface.temperature == \
                   bulk.temperature
        # PRESSURE
        @self.feed_side.Constraint(self.flowsheet().config.time,
                                   self.feed_side.length_domain,
                                   doc="Pressure at interface")
        def eq_equal_pressure_interface(b, t, x):
            if x == self.feed_side.length_domain.first():
                return Constraint.Skip
            else:
                bulk = b.properties[t, x]
                interface = b.properties_interface[t, x]
            return interface.pressure == \
                   bulk.pressure
        # VOLUMETRIC FLOWRATE
        @self.feed_side.Constraint(self.flowsheet().config.time,
                                   self.feed_side.length_domain,
                                   doc="Volumetric flow at interface of inlet")
        def eq_equal_flow_vol_interface(b, t, x):
            if x == self.feed_side.length_domain.first():
                return Constraint.Skip
            else:
                bulk = b.properties[t, x]
                interface = b.properties_interface[t, x]
            return interface.flow_vol_phase['Liq'] ==\
                   bulk.flow_vol_phase['Liq']

    def initialize(blk,
                   initialize_guess=None,
                   state_args=None,
                   outlvl=idaeslog.NOTSET,
                   solver=None,
                   optarg=None,
                   fail_on_warning=False,
                   ignore_dof=False):
        """
        Initialization routine for 1D-RO unit.

        Keyword Arguments:
            initialize_guess : a dict of guesses for solvent_recovery, solute_recovery,
                               and cp_modulus. These guesses offset the initial values
                               for the retentate, permeate, and membrane interface
                               state blocks from the inlet feed
                               (default =
                               {'deltaP': -1e4,
                               'solvent_recovery': 0.5,
                               'solute_recovery': 0.01,
                               'cp_modulus': 1.1})
            state_args : a dict of arguments to be passed to the property
                         package(s) to provide an initial state for the inlet
                         feed side state block (see documentation of the specific
                         property package) (default = None).
            outlvl : sets output level of initialization routine
            solver : str indicating which solver to use during
                     initialization (default = None, use default solver)
            optarg : solver options dictionary object (default=None, use default solver options)
            fail_on_warning : boolean argument to fail or only produce  warning upon unsuccessful solve (default=False)
            ignore_dof : boolean argument to ignore when DOF != 0 (default=False)
        Returns:
            None

        """

        init_log = idaeslog.getInitLogger(blk.name, outlvl, tag="unit")
        solve_log = idaeslog.getSolveLogger(blk.name, outlvl, tag="unit")

        # Create solver
        opt = get_solver(solver, optarg)

        source = blk.feed_side.properties[blk.flowsheet().config.time.first(), blk.feed_side.length_domain.first()]
        state_args = blk._get_state_args(source, blk.mixed_permeate[0], initialize_guess, state_args)

        # ---------------------------------------------------------------------
        # Step 1: Initialize feed_side, permeate_side, and mixed_permeate blocks
        flags_feed_side = blk.feed_side.initialize(
            outlvl=outlvl,
            optarg=optarg,
            solver=solver,
            state_args=state_args['feed_side'],
            hold_state=True)

        init_log.info("Initialization Step 1 Complete")
        if not ignore_dof:
            check_dof(blk, fail_flag=fail_on_warning, logger=init_log)
        # ---------------------------------------------------------------------
        # Initialize other state blocks
        # base properties on inlet state block

        flag_feed_side_properties_interface = blk.feed_side.properties_interface.initialize(
                outlvl=outlvl,
                optarg=optarg,
                solver=solver,
                state_args=state_args['interface_out'])
        flags_permeate_side = blk.permeate_side.initialize(
            outlvl=outlvl,
            optarg=optarg,
            solver=solver,
            state_args=state_args['permeate'])
        flags_mixed_permeate = blk.mixed_permeate.initialize(
            outlvl=outlvl,
            optarg=optarg,
            solver=solver,
            state_args=state_args['permeate'])
        init_log.info("Initialization Step 2 Complete.")

        # ---------------------------------------------------------------------
<<<<<<< HEAD
        # Step 2: Solve unit
        init_log.info('Initialization Step 1 complete: all state blocks initialized.'
                      'Starting Initialization Step 2: solve indexed blocks.')
        if not isinstance(blk, Block):
            new_blk = blk.parent_block()
            if not isinstance(new_blk, Block):
                raise TypeError("Trying to apply solve_indexed_blocks to "
                                "object containing non-Block objects")
        else:
            new_blk = blk

        # try:
        with idaeslog.solver_log(solve_log, idaeslog.DEBUG) as slc:
            results = solve_indexed_blocks(opt, [new_blk], tee=slc.tee)
        # only fail on the final solve
        check_solve(results, logger=init_log, fail_flag=False, checkpoint='Initialization Step 2: solve indexed blocks')
        # else:
        # except:
        init_log.warning(f'Initialization Step 2 skipped because solve_indexed_blocks received '
                         f'{type(blk)} instead of a Block')
        init_log.info('Starting Initialization Step 3: perform final solve.')
        try:
            with idaeslog.solver_log(solve_log, idaeslog.DEBUG) as slc:
                res = opt.solve(blk, tee=slc.tee)
                check_solve(res, logger=init_log, fail_flag=fail_on_warning,
                            checkpoint='Initialization Step 3: final solve')

        except:
            with idaeslog.solver_log(solve_log, idaeslog.DEBUG) as slc:
                res = opt.solve(blk, tee=slc.tee)
                check_solve(res, logger=init_log, fail_flag=fail_on_warning,
                            checkpoint='Initialization Step 3: final solve')
        # check_solve(res, logger=init_log, fail_flag=fail_on_warning, checkpoint='Initialization Step 3: final solve')
=======
        # Solve unit
        with idaeslog.solver_log(solve_log, idaeslog.DEBUG) as slc:
            res = opt.solve(blk, tee=slc.tee)
            # occasionally it might be worth retrying a solve
            if not check_optimal_termination(res):
                init_log.warn("Trouble solving ReverseOsmosis1D unit model, trying one more time")
                res = opt.solve(blk, tee=slc.tee)
        check_solve(res, logger=init_log, fail_flag=fail_on_warning, checkpoint='Initialization Step 3')
        # ---------------------------------------------------------------------
>>>>>>> 6bf06219
        # Release Inlet state
        blk.feed_side.release_state(flags_feed_side, outlvl)
        init_log.info(
            "Initialization Complete: {}".format(idaeslog.condition(res))
        )

    def _get_performance_contents(self, time_point=0):
        x_in = self.feed_side.length_domain.first()
        x_interface_in = self.feed_side.length_domain.at(2)
        x_out = self.feed_side.length_domain.last()
        feed_inlet = self.feed_side.properties[time_point, x_in]
        feed_outlet = self.feed_side.properties[time_point, x_out]
        interface_inlet = self.feed_side.properties_interface[time_point, x_interface_in]
        interface_outlet = self.feed_side.properties_interface[time_point, x_out]
        permeate = self.mixed_permeate[time_point]
        var_dict = {}
        expr_dict = {}
        var_dict["Volumetric Recovery Rate"] = self.recovery_vol_phase[time_point, 'Liq']
        var_dict["Solvent Mass Recovery Rate"] = self.recovery_mass_phase_comp[time_point, 'Liq', 'H2O']
        var_dict["Membrane Area"] = self.area
        if hasattr(self, "length") or self.config.has_full_reporting:
            var_dict["Membrane Length"] = self.length
        if hasattr(self, "width") or self.config.has_full_reporting:
            var_dict["Membrane Width"] = self.width
        if hasattr(self, "deltaP_stage") or self.config.has_full_reporting:
            var_dict["Pressure Change"] = self.deltaP_stage[time_point]
        if hasattr(self, "N_Re") or self.config.has_full_reporting:
            var_dict["Reynolds Number @Inlet"] = self.N_Re[time_point, x_in]
            var_dict["Reynolds Number @Outlet"] = self.N_Re[time_point, x_out]
        if hasattr(self, "velocity") or self.config.has_full_reporting:
            var_dict["Velocity @Inlet"] = self.velocity[time_point, x_in]
            var_dict["Velocity @Outlet"] = self.velocity[time_point, x_out]
        for j in self.config.property_package.solute_set:
            if interface_inlet.is_property_constructed('conc_mass_phase_comp') or self.config.has_full_reporting:
                var_dict[f'{j} Concentration @Inlet,Membrane-Interface '] = (
                    interface_inlet.conc_mass_phase_comp['Liq', j])
            if interface_outlet.is_property_constructed('conc_mass_phase_comp') or self.config.has_full_reporting:
                var_dict[f'{j} Concentration @Outlet,Membrane-Interface '] = (
                    interface_outlet.conc_mass_phase_comp['Liq', j])
            if feed_inlet.is_property_constructed('conc_mass_phase_comp') or self.config.has_full_reporting:
                var_dict[f'{j} Concentration @Inlet,Bulk'] = (
                    feed_inlet.conc_mass_phase_comp['Liq', j])
            if feed_outlet.is_property_constructed('conc_mass_phase_comp') or self.config.has_full_reporting:
                var_dict[f'{j} Concentration @Outlet,Bulk'] = (
                    feed_outlet.conc_mass_phase_comp['Liq', j])
            if permeate.is_property_constructed('conc_mass_phase_comp') or self.config.has_full_reporting:
                var_dict[f'{j} Permeate Concentration'] = (
                    permeate.conc_mass_phase_comp['Liq', j])
        if interface_outlet.is_property_constructed('pressure_osm') or self.config.has_full_reporting:
            var_dict['Osmotic Pressure @Outlet,Membrane-Interface '] = (
                interface_outlet.pressure_osm)
        if feed_outlet.is_property_constructed('pressure_osm') or self.config.has_full_reporting:
            var_dict['Osmotic Pressure @Outlet,Bulk'] = (
                feed_outlet.pressure_osm)
        if interface_inlet.is_property_constructed('pressure_osm') or self.config.has_full_reporting:
            var_dict['Osmotic Pressure @Inlet,Membrane-Interface'] = (
                interface_inlet.pressure_osm)
        if feed_inlet.is_property_constructed('pressure_osm') or self.config.has_full_reporting:
            var_dict['Osmotic Pressure @Inlet,Bulk'] = (
                feed_inlet.pressure_osm)
        if feed_inlet.is_property_constructed('flow_vol_phase') or self.config.has_full_reporting:
            var_dict['Volumetric Flowrate @Inlet'] = (
                feed_inlet.flow_vol_phase['Liq'])
        if feed_outlet.is_property_constructed('flow_vol_phase') or self.config.has_full_reporting:
            var_dict['Volumetric Flowrate @Outlet'] = (
                feed_outlet.flow_vol_phase['Liq'])
        if hasattr(self, 'dh') or self.config.has_full_reporting:
            var_dict["Hydraulic Diameter"] = self.dh

        if self.config.has_full_reporting:
            expr_dict['Average Solvent Flux (LMH)'] = self.flux_mass_phase_comp_avg[time_point, 'Liq', 'H2O'] * 3.6e3
            expr_dict['Average Reynolds Number'] = self.N_Re_avg[time_point]
            for j in self.config.property_package.solute_set:
                expr_dict[f'{j} Average Solute Flux (GMH)'] = self.flux_mass_phase_comp_avg[time_point, 'Liq', j] * 3.6e6
                expr_dict[f'{j} Average Mass Transfer Coefficient (mm/h)'] = self.Kf_avg[time_point, j] * 3.6e6


        # TODO: add more vars
        return {"vars": var_dict, "exprs": expr_dict}

    def get_costing(self, module=None, **kwargs):
        self.costing = Block()
        module.ReverseOsmosis_costing(self.costing, **kwargs)

    def calculate_scaling_factors(self):
        super().calculate_scaling_factors()

        # these variables should have user input, if not there will be a warning
        if iscale.get_scaling_factor(self.width) is None:
            sf = iscale.get_scaling_factor(self.width, default=1, warning=True)
            iscale.set_scaling_factor(self.width, sf)

        if iscale.get_scaling_factor(self.length) is None:
            sf = iscale.get_scaling_factor(self.length, default=10, warning=True)
            iscale.set_scaling_factor(self.length, sf)

        # setting scaling factors for variables
        for v in self.permeate_side[0, 0].flow_mass_phase_comp['Liq',:]:
            iscale.set_scaling_factor(v, 1e+5)

        for sb in (self.mixed_permeate, self.permeate_side):
            for blk in sb.values():
                for j in self.config.property_package.solute_set:
                    self._rescale_permeate_variable(blk.flow_mass_phase_comp['Liq', j])
                    if blk.is_property_constructed('mass_frac_phase_comp'):
                        self._rescale_permeate_variable(blk.mass_frac_phase_comp['Liq', j])
                    if blk.is_property_constructed('conc_mass_phase_comp'):
                        self._rescale_permeate_variable(blk.conc_mass_phase_comp['Liq', j])
                    if blk.is_property_constructed('mole_frac_phase_comp'):
                        self._rescale_permeate_variable(blk.mole_frac_phase_comp[j])
                    if blk.is_property_constructed('molality_comp'):
                        self._rescale_permeate_variable(blk.molality_comp[j])
                if blk.is_property_constructed('pressure_osm'):
                    self._rescale_permeate_variable(blk.pressure_osm)

        # will not override if the user provides the scaling factor
        ## default of 1 set by ControlVolume1D
        if iscale.get_scaling_factor(self.area_cross) == 1:
            iscale.set_scaling_factor(self.area_cross, 100)

        if iscale.get_scaling_factor(self.dens_solvent) is None:
            sf = iscale.get_scaling_factor(self.feed_side.properties[0, 0].dens_mass_phase['Liq'])
            iscale.set_scaling_factor(self.dens_solvent, sf)

        for (t, x, p, j), v in self.mass_transfer_phase_comp.items():
            sf = (iscale.get_scaling_factor(self.feed_side.properties[t, x].get_material_flow_terms(p, j)) /
                  iscale.get_scaling_factor(self.feed_side.length)) * value(self.nfe)
            if iscale.get_scaling_factor(v) is None:
                iscale.set_scaling_factor(v, sf)
            v = self.feed_side.mass_transfer_term[t,x,p,j]
            if iscale.get_scaling_factor(v) is None:
                iscale.set_scaling_factor(v, sf)

        for (t, x, p, j), v in self.flux_mass_phase_comp.items():
            if iscale.get_scaling_factor(v) is None:
                comp = self.config.property_package.get_component(j)
                if x == self.feed_side.length_domain.first():
                    if comp.is_solvent():
                        iscale.set_scaling_factor(v, 5e4)  # inverse of initial value from flux_mass_phase_comp_initialize
                    elif comp.is_solute():
                        iscale.set_scaling_factor(v, 1e6)  # inverse of initial value from flux_mass_phase_comp_initialize
                else:
                    if comp.is_solvent():  # scaling based on solvent flux equation
                        sf = (iscale.get_scaling_factor(self.A_comp[t, j])
                              * iscale.get_scaling_factor(self.dens_solvent)
                              * iscale.get_scaling_factor(self.feed_side.properties[t, x].pressure))
                        iscale.set_scaling_factor(v, sf)
                    elif comp.is_solute():  # scaling based on solute flux equation
                        sf = (iscale.get_scaling_factor(self.B_comp[t, j])
                              * iscale.get_scaling_factor(self.feed_side.properties[t, x].conc_mass_phase_comp[p, j]))
                        iscale.set_scaling_factor(v, sf)

        if hasattr(self, 'cp_modulus'):
            for v in self.cp_modulus.values():
                if iscale.get_scaling_factor(v) is None:
                    iscale.set_scaling_factor(v, 1)

        if hasattr(self, 'Kf'):
            for v in self.Kf.values():
                if iscale.get_scaling_factor(v) is None:
                    iscale.set_scaling_factor(v, 1e4)

        if hasattr(self, 'N_Re'):
            for t, x in self.N_Re.keys():
                if iscale.get_scaling_factor(self.N_Re[t, x]) is None:
                    iscale.set_scaling_factor(self.N_Re[t, x], 1e-2)

        if hasattr(self, 'N_Sc'):
            for t, x in self.N_Sc.keys():
                if iscale.get_scaling_factor(self.N_Sc[t, x]) is None:
                    iscale.set_scaling_factor(self.N_Sc[t, x], 1e-2)

        if hasattr(self, 'N_Sh'):
            for t, x in self.N_Sh.keys():
                if iscale.get_scaling_factor(self.N_Sh[t, x]) is None:
                     iscale.set_scaling_factor(self.N_Sh[t, x], 1e-2)

        if hasattr(self, 'deltaP_stage'):
            for v in self.deltaP_stage.values():
                if iscale.get_scaling_factor(v) is None:
                     iscale.set_scaling_factor(v, 1e-4)

        if hasattr(self, 'velocity'):
            for v in self.velocity.values():
                if iscale.get_scaling_factor(v) is None:
                    iscale.set_scaling_factor(v, 1)

        if hasattr(self, 'friction_factor_darcy'):
            for v in self.friction_factor_darcy.values():
                if iscale.get_scaling_factor(v) is None:
                    iscale.set_scaling_factor(v, 1)

        if hasattr(self, 'deltaP'):
            for v in self.feed_side.pressure_dx.values():
                iscale.set_scaling_factor(v, 1e-5)
        else:
            for v in self.feed_side.pressure_dx.values():
                iscale.set_scaling_factor(v, 1e5)

        # Scale constraints
        for ind, c in self.eq_mass_transfer_term.items():
            sf = iscale.get_scaling_factor(self.mass_transfer_phase_comp[ind])
            iscale.constraint_scaling_transform(c, sf)

        for (t, p, j), c in self.eq_permeate_production.items():
            sf = iscale.get_scaling_factor(self.mixed_permeate[t].get_material_flow_terms(p, j))
            iscale.constraint_scaling_transform(c, sf)

        for ind, c in self.eq_connect_mass_transfer.items():
            sf = iscale.get_scaling_factor(self.mass_transfer_phase_comp[ind])
            iscale.constraint_scaling_transform(c, sf)

        for ind, c in self.eq_flux_mass.items():
            sf = iscale.get_scaling_factor(self.flux_mass_phase_comp[ind])
            iscale.constraint_scaling_transform(c, sf)

        for ind, v in self.eq_mass_flux_equal_mass_transfer.items():
            sf = iscale.get_scaling_factor(self.feed_side.mass_transfer_term[ind])
            iscale.constraint_scaling_transform(c, sf)

        for (t, x), c in self.eq_permeate_outlet_isobaric.items():
            sf = iscale.get_scaling_factor(self.permeate_side[t, x].pressure)
            iscale.constraint_scaling_transform(c, sf)

        if hasattr(self, 'eq_Kf'):
            for ind, c in self.eq_Kf.items():
                sf = iscale.get_scaling_factor(self.Kf[ind]) * \
                        iscale.get_scaling_factor(self.dh)
                iscale.constraint_scaling_transform(c, sf)

        if hasattr(self, 'eq_N_Re'):
            for ind, c in self.eq_N_Re.items():
                bulk = self.feed_side.properties[ind]
                sf = min(iscale.get_scaling_factor(v) for v in bulk.flow_mass_phase_comp['Liq',:])
                sf *= iscale.get_scaling_factor(self.dh)
                iscale.constraint_scaling_transform(c, sf)

        if hasattr(self, 'eq_N_Sc'):
            for ind, c in self.eq_N_Sc.items():
                bulk = self.feed_side.properties[ind]
                sf = iscale.get_scaling_factor(bulk.visc_d_phase['Liq'])
                iscale.constraint_scaling_transform(c, sf)

        if hasattr(self, 'eq_pressure_drop'):
            if (self.config.pressure_change_type == PressureChangeType.calculated
                or self.config.pressure_change_type == PressureChangeType.fixed_per_unit_length):
                for t, c in self.eq_pressure_drop.items():
                    sf = iscale.get_scaling_factor(self.deltaP_stage[t])
                    iscale.constraint_scaling_transform(c, sf)
            elif self.config.pressure_change_type == PressureChangeType.fixed_per_stage:
                for (t, x), c in self.eq_pressure_drop.items():
                    sf = iscale.get_scaling_factor(self.deltaP_stage[t])
                    iscale.constraint_scaling_transform(c, sf)

        if hasattr(self, 'eq_velocity'):
            for ind, c in self.eq_velocity.items():
                bulk = self.feed_side.properties[ind]
                sf = iscale.get_scaling_factor(bulk.flow_vol_phase['Liq'])
                iscale.constraint_scaling_transform(c, sf)

        if hasattr(self, 'eq_dP_dx'):
            for ind, c in self.eq_dP_dx.items():
                sf = (iscale.get_scaling_factor(self.deltaP[ind])
                      * iscale.get_scaling_factor(self.dh))
                iscale.constraint_scaling_transform(c, sf)

        for (t, x), c in self.feed_side.eq_equal_pressure_interface.items():
            prop_interface = self.feed_side.properties_interface[t, x]
            sf = iscale.get_scaling_factor(prop_interface.pressure)
            iscale.constraint_scaling_transform(c, sf)

        for (t, x), c in self.feed_side.eq_equal_flow_vol_interface.items():
            prop_interface = self.feed_side.properties_interface[t, x]
            sf = iscale.get_scaling_factor(prop_interface.flow_vol_phase['Liq'])
            iscale.constraint_scaling_transform(c, sf)<|MERGE_RESOLUTION|>--- conflicted
+++ resolved
@@ -20,11 +20,7 @@
                            exp,
                            value,
                            Constraint,
-<<<<<<< HEAD
-                           Block
-=======
                            check_optimal_termination,
->>>>>>> 6bf06219
                           )
 from pyomo.common.config import ConfigValue, In
 # Import IDAES cores
@@ -764,41 +760,6 @@
         init_log.info("Initialization Step 2 Complete.")
 
         # ---------------------------------------------------------------------
-<<<<<<< HEAD
-        # Step 2: Solve unit
-        init_log.info('Initialization Step 1 complete: all state blocks initialized.'
-                      'Starting Initialization Step 2: solve indexed blocks.')
-        if not isinstance(blk, Block):
-            new_blk = blk.parent_block()
-            if not isinstance(new_blk, Block):
-                raise TypeError("Trying to apply solve_indexed_blocks to "
-                                "object containing non-Block objects")
-        else:
-            new_blk = blk
-
-        # try:
-        with idaeslog.solver_log(solve_log, idaeslog.DEBUG) as slc:
-            results = solve_indexed_blocks(opt, [new_blk], tee=slc.tee)
-        # only fail on the final solve
-        check_solve(results, logger=init_log, fail_flag=False, checkpoint='Initialization Step 2: solve indexed blocks')
-        # else:
-        # except:
-        init_log.warning(f'Initialization Step 2 skipped because solve_indexed_blocks received '
-                         f'{type(blk)} instead of a Block')
-        init_log.info('Starting Initialization Step 3: perform final solve.')
-        try:
-            with idaeslog.solver_log(solve_log, idaeslog.DEBUG) as slc:
-                res = opt.solve(blk, tee=slc.tee)
-                check_solve(res, logger=init_log, fail_flag=fail_on_warning,
-                            checkpoint='Initialization Step 3: final solve')
-
-        except:
-            with idaeslog.solver_log(solve_log, idaeslog.DEBUG) as slc:
-                res = opt.solve(blk, tee=slc.tee)
-                check_solve(res, logger=init_log, fail_flag=fail_on_warning,
-                            checkpoint='Initialization Step 3: final solve')
-        # check_solve(res, logger=init_log, fail_flag=fail_on_warning, checkpoint='Initialization Step 3: final solve')
-=======
         # Solve unit
         with idaeslog.solver_log(solve_log, idaeslog.DEBUG) as slc:
             res = opt.solve(blk, tee=slc.tee)
@@ -808,7 +769,6 @@
                 res = opt.solve(blk, tee=slc.tee)
         check_solve(res, logger=init_log, fail_flag=fail_on_warning, checkpoint='Initialization Step 3')
         # ---------------------------------------------------------------------
->>>>>>> 6bf06219
         # Release Inlet state
         blk.feed_side.release_state(flags_feed_side, outlvl)
         init_log.info(

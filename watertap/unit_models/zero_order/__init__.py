--- conflicted
+++ resolved
@@ -22,12 +22,9 @@
 from .uv_zo import UVZO
 from .uv_aop_zo import UVAOPZO
 from .anaerobic_digestion_oxidation_zo import AnaerobicDigestionOxidationZO
-<<<<<<< HEAD
-=======
 from .fixed_bed_zo import FixedBedZO
 from .ozone_zo import OzoneZO
 from .ozone_aop_zo import OzoneAOPZO
->>>>>>> 6923bbf6
 from .ion_exchange_zo import IonExchangeZO
 from .brine_concentrator_zo import BrineConcentratorZO
 from .gac_zo import GACZO

--- conflicted
+++ resolved
@@ -59,78 +59,7 @@
         == f" At least 1 uppercase letter is required to specify a molecule, not '{val}'."
     )
 
-<<<<<<< HEAD
-    with pytest.raises(
-        IOError,
-        match="Charge sign could not be determined from the string 'target_ion'",
-    ):
-        get_charge("target_ion")
-    with pytest.raises(
-        IOError, match="Charge could not be determined from the string 'my_target_ion'"
-    ):
-        get_charge("my_target_ion")
 
-
-@pytest.mark.unit
-def test_get_charge():
-    z = {
-        "NaCl": 0,
-        "Na_+": 1,
-        "Cl_-": -1,
-        "Ca_2+": 2,
-        "SO4_2-": -2,
-    }
-    for solute_name, charge_value in z.items():
-        assert get_charge(solute_name) == charge_value
-
-
-@pytest.mark.unit
-def test_get_mw():
-    z = {
-        "NaCl": 58.44,
-        "Na_+": 22.99,
-        "Cl_-": 35.45,
-        "Ca_2+": 40.08,
-        "SO4_2-": 96.066,
-    }
-    for solute_name, mw_value in z.items():
-        assert get_molar_mass(solute_name) == mw_value
-
-
-@pytest.mark.unit
-def test_get_mw_exceptions():
-    with pytest.raises(
-        IOError, match="Molecular weight data could not be found for foo."
-    ):
-        get_molar_mass("foo")
-
-    with pytest.raises(
-        IOError,
-        match="The symbol 'T' from the component name 'TDS' could not be found in the periodic table.",
-    ):
-        get_molar_mass_quantity("TDS")
-
-
-@pytest.mark.unit
-def test_get_mw_quantity():
-    z = {
-        "NaCl": 58.44,
-        "Na_+": 22.99,
-        "Cl_-": 35.45,
-        "Ca_2+": 40.08,
-        "SO4_2-": 96.066,
-    }
-    for solute_name, mw_value in z.items():
-        result = get_molar_mass_quantity(solute_name)
-        assert value(result) == mw_value / 1000
-        assert_units_equivalent(result, pyunits.kg / pyunits.mol)
-
-        result2 = get_molar_mass_quantity(solute_name, units=pyunits.g / pyunits.mol)
-        assert value(result2) == mw_value
-        assert_units_equivalent(result2, pyunits.g / pyunits.mol)
-
-=======
->>>>>>> ed269013
 
 @pytest.mark.unit
 def test_reverse_lookup():

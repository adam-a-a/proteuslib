--- conflicted
+++ resolved
@@ -89,6 +89,10 @@
 
 
 input_unit_set_temp = {
+    "inflows": {
+            "oli_unit": "mg/L",
+            "pyomo_unit": pyunits.mg / pyunits.L,
+        },
     "molecularConcentration": {
         "oli_unit": "mg/L",
         "pyomo_unit": pyunits.mg / pyunits.L,
@@ -132,60 +136,27 @@
     },
 }
 
+
+# TODO: consider adding these: https://devdocs.olisystems.com/user-defined-output-unit-set
+# and reducing hard-coding by using default_input_unit_set references
+output_unit_set_temp = {
+        "enthalpy": input_unit_set_temp["enthalpy"],
+        "mass": input_unit_set_temp["mass"],
+        "pt": input_unit_set_temp["pressure"],
+        "total": input_unit_set_temp["mass"],
+        "liq1_phs_comp": input_unit_set_temp["mass"],
+        "solid_phs_comp": input_unit_set_temp["mass"],
+        "vapor_phs_comp": input_unit_set_temp["mass"],
+        "liq2_phs_comp": input_unit_set_temp["mass"],
+        "combined_phs_comp": input_unit_set_temp["mass"],
+        "molecularConcentration": input_unit_set_temp["molecularConcentration"],
+    }
+
 input_unit_set = FixedKeysDict(
-<<<<<<< HEAD
-    {   "components": {
-            "oli_unit": "mg/L",
-            "pyomo_unit": pyunits.mg / pyunits.L,
-        },
-        "molecularConcentration": {
-            "oli_unit": "mg/L",
-            "pyomo_unit": pyunits.mg / pyunits.L,
-        },
-        "mass": {"oli_unit": "mg", "pyomo_unit": pyunits.mg},
-        "temperature": {"oli_unit": "K", "pyomo_unit": pyunits.K},
-        "pressure": {"oli_unit": "Pa", "pyomo_unit": pyunits.Pa},
-        "enthalpy": {"oli_unit": "J", "pyomo_unit": pyunits.J},
-        "vaporAmountMoles": {"oli_unit": "mol", "pyomo_unit": pyunits.mol},
-        "vaporMolFrac": {
-            "oli_unit": "mol/mol",
-            "pyomo_unit": pyunits.mol / pyunits.mol,
-        },
-        "totalVolume": {"oli_unit": "L", "pyomo_unit": pyunits.L},
-        "pipeDiameter": {"oli_unit": "m", "pyomo_unit": pyunits.meter},
-        "pipeFlowVelocity": {
-            "oli_unit": "m/s",
-            "pyomo_unit": pyunits.meter / pyunits.second,
-        },
-        "diskDiameter": {"oli_unit": "m", "pyomo_unit": pyunits.meter},
-        "diskRotatingSpeed": {"oli_unit": "cycle/s", "pyomo_unit": 1 / pyunits.second},
-        "rotorDiameter": {"oli_unit": "m", "pyomo_unit": pyunits.meter},
-        "rotorRotation": {"oli_unit": "cycle/s", "pyomo_unit": 1 / pyunits.second},
-        "shearStress": {"oli_unit": "Pa", "pyomo_unit": pyunits.Pa},
-        "pipeDiameter": {"oli_unit": "m", "pyomo_unit": pyunits.meter},
-        "pipeRoughness": {"oli_unit": "m", "pyomo_unit": pyunits.meter},
-        "liquidFlowInPipe": {
-            "oli_unit": "L/s",
-            "pyomo_unit": pyunits.L / pyunits.second,
-        },
-        "gasFlowInPipe": {"oli_unit": "L/s", "pyomo_unit": pyunits.L / pyunits.second},
-        "viscAbs2ndLiq": {
-            "oli_unit": "Pa-s",
-            "pyomo_unit": pyunits.Pa * pyunits.second,
-        },
-        "alkalinity": {"oli_unit": "mg HCO3/L", "pyomo_unit": pyunits.mg / pyunits.L},
-        "TIC": {"oli_unit": "mol C/L", "pyomo_unit": pyunits.mol / pyunits.L},
-        "CO2GasFraction": {
-            "oli_unit": "mol/mol",
-            "pyomo_unit": pyunits.mol / pyunits.mol,
-        },
-    }
-=======
     {k: FixedKeysDict(v) for k, v in input_unit_set_temp.items()}
 )
-default_unit_set = FixedKeysDict(
-    {k: FixedKeysDict(v) for k, v in input_unit_set_temp.items()}
->>>>>>> 3785348c
+output_unit_set = FixedKeysDict(
+    {k: FixedKeysDict(v) for k, v in output_unit_set_temp.items()}
 )
 
 optional_properties = FixedKeysDict(
@@ -230,24 +201,8 @@
     }
 )
 
-# TODO: consider adding these: https://devdocs.olisystems.com/user-defined-output-unit-set
-# and reducing hard-coding by using default_input_unit_set references
-output_unit_set = FixedKeysDict(
-    {
-        "enthalpy": default_unit_set["enthalpy"]["oli_unit"],
-        "mass": default_unit_set["mass"]["oli_unit"],
-        "pt": default_unit_set["pressure"]["oli_unit"],
-        "total": default_unit_set["mass"]["oli_unit"],
-        "liq1_phs_comp": default_unit_set["mass"]["oli_unit"],
-        "solid_phs_comp": default_unit_set["mass"]["oli_unit"],
-        "vapor_phs_comp": default_unit_set["mass"]["oli_unit"],
-        "liq2_phs_comp": default_unit_set["mass"]["oli_unit"],
-        "combined_phs_comp": default_unit_set["mass"]["oli_unit"],
-        "molecularConcentration": default_unit_set["molecularConcentration"][
-            "oli_unit"
-        ],
-    }
-)
+
 
 if __name__ == "__main__":
-    unit_set = input_unit_set_temp+    unit_set = input_unit_set
+    output_unit_set=output_unit_set
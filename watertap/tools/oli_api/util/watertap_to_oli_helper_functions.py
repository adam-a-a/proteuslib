#################################################################################
# WaterTAP Copyright (c) 2020-2024, The Regents of the University of California,
# through Lawrence Berkeley National Laboratory, Oak Ridge National Laboratory,
# National Renewable Energy Laboratory, and National Energy Technology
# Laboratory (subject to receipt of any required approvals from the U.S. Dept.
# of Energy). All rights reserved.
#
# Please see the files COPYRIGHT.md and LICENSE.md for full copyright and license
# information, respectively. These files are also available online at the URL
# "https://github.com/watertap-org/watertap/"
#################################################################################

"""
This file contains methods to convert WaterTAP naming conventions to OLI
and generate molecular weight and charge dictionaries from molecular formulae.

It calculates molecular weights using the periodic_table.csv from:
https://gist.github.com/GoodmanSciences/c2dd862cd38f21b0ad36b8f96b4bf1ee.
"""

__author__ = "Paul Vecchiarelli, Ben Knueven, Adam Atia"

from collections import namedtuple
from re import findall

from watertap.core.util.chemistry import (
    get_charge,
    get_charge_group,
    get_molar_mass,
)

# TODO: consider replacing some functionality with molmass: https://pypi.org/project/molmass

OLIName = namedtuple(
    "OLIName", ["oli_name", "watertap_name", "charge", "charge_group", "molar_mass"]
)


def watertap_to_oli(watertap_name: str) -> OLIName:
    """
    This method creates a named tuple
    which can be passed directly into OLI
    or into MCAS property models.

    :param watertap_name: string name of substance in WaterTAP format, i.e., B[OH]4_-

    :return OLIName: named tuple containing attributes derived from molecular formula
    """

    c = findall(r"[A-Z]", watertap_name)
    if len(c) == 0:
        raise IOError(
            f" At least 1 uppercase letter is required to specify a molecule, not '{watertap_name}'."
        )

    oli_name = get_oli_name(watertap_name)
    charge = get_charge(watertap_name)
    charge_group = get_charge_group(charge)
    molar_mass = get_molar_mass(watertap_name)
    return OLIName(oli_name, watertap_name, charge, charge_group, molar_mass)


def get_oli_name(watertap_name: str) -> str:
    """
    Converts an WaterTAP formatted name, i.e., "Na_+"
    into an OLI formatted name, i.e., "NAION".

    :param watertap_name: string name of a solute in WaterTAP format

    :return oli_name: string name of a solute in OLI format
    """

    exclude_items = ["temperature", "pressure", "volume"]
    if watertap_name.lower() in exclude_items:
        return watertap_name
    if hasattr(watertap_name, "oli_name"):
        return watertap_name
    components = watertap_name.split("_")
    if len(components) == 0:
        raise IOError(f" Unable to parse solute '{watertap_name}'.")
    if len(components) == 1:
        molecule = components[0]
    elif len(components) == 2:
        molecule = components[0] + "ION"
    oli_name = molecule.replace("[", "").replace("]", "").upper()
    return oli_name


<<<<<<< HEAD
def get_charge(watertap_name: str) -> int:
    """
    Gets charge from WaterTAP formatted names.

    :param watertap_name: string name of a solute in WaterTAP format

    :return charge: integer value of charge
    """

    components = watertap_name.split("_")
    if len(components) == 0:
        raise IOError(f" Unable to parse solute '{watertap_name}'.")
    if len(components) == 1:
        molecule = components[0]
        charge = 0
    elif len(components) == 2:
        molecule = components[0] + "ION"
        charge = components[1]
        try:
            charge_sign = charge[-1]
        except IndexError:
            raise IOError(
                f"Charge sign could not be determined from the string '{watertap_name}'"
            )
        if len(charge) > 1:
            try:
                charge_magnitude = int(charge[:-1])
            except ValueError:
                raise IOError(
                    f"Charge sign could not be determined from the string '{watertap_name}'"
                )
        else:
            charge_magnitude = 1
        if charge_sign == "+":
            charge = charge_magnitude
        elif charge_sign == "-":
            charge = -charge_magnitude
        else:
            raise IOError(
                f"Only + and - are valid charge indicators and neither was provided in '{watertap_name}'."
            )
    else:
        raise IOError(
            f"Charge could not be determined from the string '{watertap_name}'"
        )
    return charge


def get_charge_group(charge: int) -> str:
    """
    Categorizes molecule based on its charge.

    :param charge: integer value for charge

    :return group: string name for charge group
    """

    if charge == 0:
        group = "Neutrals"
    elif charge > 0:
        group = "Cations"
    elif charge < 0:
        group = "Anions"
    return group


def get_molar_mass(watertap_name: str) -> float:
    """
    Extracts atomic weight data from a periodic table file
    to generate the molar mass of a chemical substance.

    TODO: additional testing for complex solutes
    such as CH3CO2H, [UO2]2[OH]4, etc.

    :param watertap_name: string name of a solute in WaterTAP format

    :return molar_mass: float value for molar mass of solute
    """

    file_path = Path(__file__).parents[0]
    periodic_table = read_csv(join(file_path, "periodic_table.csv"))

    components = watertap_name.split("_")
    elements = findall("[A-Z][a-z]?[0-9]*", components[0])
    element_counts = {}
    for element in elements:
        if len(element) == 1:
            element_counts[element] = 1
        elif len(element) == 2 and element.isalpha():
            element_counts[element] = 1
        elif len(element) == 2 and not element.isalpha():
            element_counts[element[:-1]] = int(element[-1])
        elif len(element) == 3 and element[:-1].isalpha():
            element_counts[element[:-1]] = int(element[-1])
        elif len(element) == 3 and not element[:-1].isalpha():
            element_counts[element[:-2]] = int(element[-2:-1])
        else:
            raise IOError(f" Too many characters in {element}.")

        element_location = components[0].find(element)

        if "[" in components[0]:
            boundary = (components[0].find("["), components[0].find("]"))
            coefficient = int(components[0][boundary[1] + 1])
            if element_location > boundary[0] and element_location < boundary[1]:
                element_counts[element] *= coefficient

    molar_mass = 0
    for element in element_counts:
        try:
            atomic_mass = float(
                periodic_table["AtomicMass"][
                    (periodic_table["Symbol"] == element)
                ].values[0]
            )
        except IndexError:
            raise IOError(
                f"The symbol '{element}' from the component name '{components[0]}' could not be found in the periodic table."
            )

        molar_mass += element_counts[element] * atomic_mass

    if not molar_mass:
        raise IOError(f"Molecular weight data could not be found for {watertap_name}.")

    return molar_mass


def get_molar_mass_quantity(watertap_name: str, units=pyunits.kg / pyunits.mol):
    """
    Extracts atomic weight data from a periodic table file
    to generate the molar mass of a chemical substance in pint units.
    Since get_molar_mass returns only the value, which has inherent units of g/mol,
    this function converts to kg/mol by default, the units used for molecular weight by convention in WaterTAP.

    :param watertap_name: string name of a solute in WaterTAP format

    :return desired_quantity: molar mass of solute in pint units. Conversion from g/mol to kg/mol by default.
    """
    molar_mass_value = get_molar_mass(watertap_name)
    inherent_quantity = molar_mass_value * pyunits.g / pyunits.mol
    desired_quantity = pyunits.convert(inherent_quantity, to_units=units)
    return desired_quantity


=======
>>>>>>> ed269013
def get_oli_names(source: dict):
    """
    Updates source dictionary with data to populate MCAS property model.

    :param source: dictionary containing WaterTAP names as keys

    :return source: dictionary with OLIName named tuples as keys
    """

    source = dict(
        map(lambda k, v: (watertap_to_oli(k), v), source.keys(), source.values())
    )
    return source


def oli_reverse_lookup(oli_name: str, names_db) -> OLIName:
    """
    Looks up WaterTAP formatted name for solute in OLI format, if listed in names_db dictionary.

    :param oli_name: string name of a solute in OLI format

    :return watertap_name: string name of a solute in WaterTAP format
    """

    if oli_name in names_db:
        return names_db[oli_name]
    else:
        raise IOError(
            f" Component {oli_name} not found in names_db."
            + " Update this dictionary to hard code additional OLI names."
        )


"""
Here follows a dictionary of OLI names and their WaterTAP counterparts.

It functions to aid reverse lookup, i.e., if a name is already in OLI format,
the necessary data can still be extracted.

TODO: method to add novel (valid) names to names_db
"""

names_db = {
    "NAION": "Na_+",
    "CLION": "Cl_-",
    "SO4ION": "SO4_2-",
    "MGION": "Mg_2+",
    "CAION": "Ca_2+",
    "KION": "K_+",
    "HCO3ION": "HCO3_-",
    "NA2CO3": "Na2CO3",
    "CO2": "CO2",
    "H2O": "H2O",
}<|MERGE_RESOLUTION|>--- conflicted
+++ resolved
@@ -86,154 +86,6 @@
     return oli_name
 
 
-<<<<<<< HEAD
-def get_charge(watertap_name: str) -> int:
-    """
-    Gets charge from WaterTAP formatted names.
-
-    :param watertap_name: string name of a solute in WaterTAP format
-
-    :return charge: integer value of charge
-    """
-
-    components = watertap_name.split("_")
-    if len(components) == 0:
-        raise IOError(f" Unable to parse solute '{watertap_name}'.")
-    if len(components) == 1:
-        molecule = components[0]
-        charge = 0
-    elif len(components) == 2:
-        molecule = components[0] + "ION"
-        charge = components[1]
-        try:
-            charge_sign = charge[-1]
-        except IndexError:
-            raise IOError(
-                f"Charge sign could not be determined from the string '{watertap_name}'"
-            )
-        if len(charge) > 1:
-            try:
-                charge_magnitude = int(charge[:-1])
-            except ValueError:
-                raise IOError(
-                    f"Charge sign could not be determined from the string '{watertap_name}'"
-                )
-        else:
-            charge_magnitude = 1
-        if charge_sign == "+":
-            charge = charge_magnitude
-        elif charge_sign == "-":
-            charge = -charge_magnitude
-        else:
-            raise IOError(
-                f"Only + and - are valid charge indicators and neither was provided in '{watertap_name}'."
-            )
-    else:
-        raise IOError(
-            f"Charge could not be determined from the string '{watertap_name}'"
-        )
-    return charge
-
-
-def get_charge_group(charge: int) -> str:
-    """
-    Categorizes molecule based on its charge.
-
-    :param charge: integer value for charge
-
-    :return group: string name for charge group
-    """
-
-    if charge == 0:
-        group = "Neutrals"
-    elif charge > 0:
-        group = "Cations"
-    elif charge < 0:
-        group = "Anions"
-    return group
-
-
-def get_molar_mass(watertap_name: str) -> float:
-    """
-    Extracts atomic weight data from a periodic table file
-    to generate the molar mass of a chemical substance.
-
-    TODO: additional testing for complex solutes
-    such as CH3CO2H, [UO2]2[OH]4, etc.
-
-    :param watertap_name: string name of a solute in WaterTAP format
-
-    :return molar_mass: float value for molar mass of solute
-    """
-
-    file_path = Path(__file__).parents[0]
-    periodic_table = read_csv(join(file_path, "periodic_table.csv"))
-
-    components = watertap_name.split("_")
-    elements = findall("[A-Z][a-z]?[0-9]*", components[0])
-    element_counts = {}
-    for element in elements:
-        if len(element) == 1:
-            element_counts[element] = 1
-        elif len(element) == 2 and element.isalpha():
-            element_counts[element] = 1
-        elif len(element) == 2 and not element.isalpha():
-            element_counts[element[:-1]] = int(element[-1])
-        elif len(element) == 3 and element[:-1].isalpha():
-            element_counts[element[:-1]] = int(element[-1])
-        elif len(element) == 3 and not element[:-1].isalpha():
-            element_counts[element[:-2]] = int(element[-2:-1])
-        else:
-            raise IOError(f" Too many characters in {element}.")
-
-        element_location = components[0].find(element)
-
-        if "[" in components[0]:
-            boundary = (components[0].find("["), components[0].find("]"))
-            coefficient = int(components[0][boundary[1] + 1])
-            if element_location > boundary[0] and element_location < boundary[1]:
-                element_counts[element] *= coefficient
-
-    molar_mass = 0
-    for element in element_counts:
-        try:
-            atomic_mass = float(
-                periodic_table["AtomicMass"][
-                    (periodic_table["Symbol"] == element)
-                ].values[0]
-            )
-        except IndexError:
-            raise IOError(
-                f"The symbol '{element}' from the component name '{components[0]}' could not be found in the periodic table."
-            )
-
-        molar_mass += element_counts[element] * atomic_mass
-
-    if not molar_mass:
-        raise IOError(f"Molecular weight data could not be found for {watertap_name}.")
-
-    return molar_mass
-
-
-def get_molar_mass_quantity(watertap_name: str, units=pyunits.kg / pyunits.mol):
-    """
-    Extracts atomic weight data from a periodic table file
-    to generate the molar mass of a chemical substance in pint units.
-    Since get_molar_mass returns only the value, which has inherent units of g/mol,
-    this function converts to kg/mol by default, the units used for molecular weight by convention in WaterTAP.
-
-    :param watertap_name: string name of a solute in WaterTAP format
-
-    :return desired_quantity: molar mass of solute in pint units. Conversion from g/mol to kg/mol by default.
-    """
-    molar_mass_value = get_molar_mass(watertap_name)
-    inherent_quantity = molar_mass_value * pyunits.g / pyunits.mol
-    desired_quantity = pyunits.convert(inherent_quantity, to_units=units)
-    return desired_quantity
-
-
-=======
->>>>>>> ed269013
 def get_oli_names(source: dict):
     """
     Updates source dictionary with data to populate MCAS property model.

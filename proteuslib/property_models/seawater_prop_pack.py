--- conflicted
+++ resolved
@@ -75,11 +75,7 @@
         - Mostafa H.Sharqawy, John H.Lienhard V, and Syed M.Zubair, "Thermophysical properties of seawater: A review of 
         existing correlations and data,"Desalination and Water Treatment, Vol.16, pp.354 - 380, April 2010.
         (2017 corrections provided at http://web.mit.edu/seawater)
-<<<<<<< HEAD
-        
-=======
-                
->>>>>>> 435ba10c
+
         Diffusivity for NaCl is being used temporarily based on
         Bartholomew & Mauter (2019) https://doi.org/10.1016/j.memsci.2018.11.067
         '''
@@ -406,15 +402,9 @@
              'cp_phase': {'method': '_cp_phase'},
              'therm_cond_phase': {'method': '_therm_cond_phase'},
              'dh_vap': {'method': '_dh_vap'},
-<<<<<<< HEAD
              'diffus_phase': {'method':'_diffus_phase'}
              })
-=======
-             'diffus_phase': {'method': '_diffus_phase'}
-             })
-        # TODO: add diffusivity variable and constraint since it is needed when calculating mass transfer coefficient in
-        #  current implementation of 0D RO model
->>>>>>> 435ba10c
+
         obj.add_default_units({'time': pyunits.s,
                                'length': pyunits.m,
                                'mass': pyunits.kg,
@@ -798,11 +788,8 @@
             return b.visc_d_phase['Liq'] == mu_w * (1+A*s+B*s**2)
         self.eq_visc_d_phase = Constraint(rule=rule_visc_d_phase)
 
-<<<<<<< HEAD
     def _diffus_phase(self):  #TODO: diffusivity from NaCl prop model used temporarily--reconsider this
-=======
-    def _diffus_phase(self):  # TODO: diffusivity from NaCl prop model used temporarily--reconsider this
->>>>>>> 435ba10c
+
         self.diffus_phase = Var(
             self.params.phase_list,
             initialize=1e-9,
@@ -812,21 +799,12 @@
 
         def rule_diffus_phase(b):  # diffusivity, eq 6 in Bartholomew, substituting NaCl w/ TDS
             return b.diffus_phase['Liq'] == (b.params.diffus_param['4'] * b.mass_frac_phase_comp['Liq', 'TDS'] ** 4
-<<<<<<< HEAD
-                                      + b.params.diffus_param['3'] * b.mass_frac_phase_comp['Liq', 'TDS'] ** 3
-                                      + b.params.diffus_param['2'] * b.mass_frac_phase_comp['Liq', 'TDS'] ** 2
-                                      + b.params.diffus_param['1'] * b.mass_frac_phase_comp['Liq', 'TDS']
-                                      + b.params.diffus_param['0'])
-        self.eq_diffus_phase = Constraint(rule=rule_diffus_phase)
-
-=======
                                              + b.params.diffus_param['3'] * b.mass_frac_phase_comp['Liq', 'TDS'] ** 3
                                              + b.params.diffus_param['2'] * b.mass_frac_phase_comp['Liq', 'TDS'] ** 2
                                              + b.params.diffus_param['1'] * b.mass_frac_phase_comp['Liq', 'TDS']
                                              + b.params.diffus_param['0'])
 
         self.eq_diffus_phase = Constraint(rule=rule_diffus_phase)
->>>>>>> 435ba10c
 
     def _osm_coeff(self):
         self.osm_coeff = Var(
